--- conflicted
+++ resolved
@@ -27,17 +27,10 @@
         name, children, enabledFilters, groupClickHandler,
     } = props;
     return (
-<<<<<<< HEAD
-        <div className="setting">
+        <div className="setting" role="presentation" onClick={groupClickHandler}>
             <div className="setting__info">
                 <div className="setting__icon" />
                 <div className="setting__title">
-=======
-        <div className="group" role="presentation" onClick={groupClickHandler}>
-            <div className="group__info">
-                <div className="group__icon" />
-                <div className="group__title">
->>>>>>> ba283027
                     {name}
                 </div>
                 <div className="setting__desc">
