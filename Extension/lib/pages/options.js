/**
 * This file is part of Adguard Browser Extension (https://github.com/AdguardTeam/AdguardBrowserExtension).
 *
 * Adguard Browser Extension is free software: you can redistribute it and/or modify
 * it under the terms of the GNU Lesser General Public License as published by
 * the Free Software Foundation, either version 3 of the License, or
 * (at your option) any later version.
 *
 * Adguard Browser Extension is distributed in the hope that it will be useful,
 * but WITHOUT ANY WARRANTY; without even the implied warranty of
 * MERCHANTABILITY or FITNESS FOR A PARTICULAR PURPOSE.  See the
 * GNU Lesser General Public License for more details.
 *
 * You should have received a copy of the GNU Lesser General Public License
 * along with Adguard Browser Extension.  If not, see <http://www.gnu.org/licenses/>.
 */

import moment from 'moment';
import * as ace from 'ace-builds';
import 'ace-builds/src-noconflict/ext-searchbox';
import 'ace-builds/src-noconflict/theme-textmate';
import './ace/mode-adguard';

import { contentPage } from '../content-script/content-script';
import { i18n } from './i18n';
import { CheckboxUtils, htmlToElement, createEventListener } from './script';
import { log } from '../utils/log';

let userSettings;
let enabledFilters;
let environmentOptions;
let AntiBannerFiltersId;
let EventNotifierTypes;
let requestFilterInfo;

// Update default date format for zh-cn
// https://github.com/AdguardTeam/AdguardBrowserExtension/issues/1442
moment.updateLocale('zh-cn', {
    longDateFormat: {
        LLL: 'YYYY年M月D日 HH:mm',
    },
});

const Utils = {

    debounce(func, wait) {
        let timeout;
        return function () {
            const context = this; const
                args = arguments;
            const later = function () {
                timeout = null;
                func.apply(context, args);
            };
            clearTimeout(timeout);
            timeout = setTimeout(later, wait);
        };
    },

    escapeRegExp: (function () {
        const matchOperatorsRe = /[|\\{}()[\]^$+*?.]/g;
        return function (str) {
            if (typeof str !== 'string') {
                throw new TypeError('Expected a string');
            }
            return str.replace(matchOperatorsRe, '\\$&');
        };
    })(),

    importFromFileIntoEditor: function importFromFileIntoEditor(editor) {
        return function (event) {
            const fileInput = event.target;
            const reader = new FileReader();
            reader.onload = function (e) {
                const oldRules = editor.getValue();
                const newRules = `${oldRules}\n${e.target.result}`.split('\n');
                const trimmedRules = newRules.map(rule => rule.trim());
                const ruleSet = new Set(trimmedRules);
                const uniqueRules = Array.from(ruleSet).join('\n');
                editor.setValue(uniqueRules.trim());
                fileInput.value = '';
            };
            reader.onerror = function (err) {
                throw new Error(`${i18n.getMessage('options_popup_import_rules_unknown_error')} ${err.message}`);
            };
            const file = fileInput.files[0];
            if (file) {
                if (file.type !== 'text/plain') {
                    throw new Error(i18n.getMessage('options_popup_import_rules_wrong_file_extension'));
                }
                reader.readAsText(file, 'utf-8');
            }
        };
    },

    getExtension: function getExtension(filename) {
        if (!filename) {
            return undefined;
        }
        const parts = filename.split('.');
        if (parts.length < 2) {
            return undefined;
        }
        return parts[parts.length - 1];
    },

    handleImportSettings(e) {
        const onFileLoaded = function (content) {
            contentPage.sendMessage({ type: 'applySettingsJson', json: content });
        };

        const file = e.currentTarget.files[0];
        if (file) {
            if (this.getExtension(file.name) !== 'json') {
                throw new Error(i18n.getMessage('options_popup_import_settings_wrong_file_extension'));
            }
            const reader = new FileReader();
            reader.readAsText(file, 'UTF-8');
            reader.onload = function (evt) {
                onFileLoaded(evt.target.result);
            };
            reader.onerror = function () {
                throw new Error(i18n.getMessage('options_popup_import_error_file_description'));
            };
        }
    },

    hoursToMs(hours) {
        return hours * 60 * 60 * 1000;
    },

    showPopup(title, text) {
        contentPage.sendMessage({
            type: 'showAlertMessagePopup',
            title,
            text,
        });
    },

    escapeDoubleQuotes(string) {
        return string.replace(/"/g, '&quot;');
    },
};

const TopMenu = (function () {
    const GENERAL_SETTINGS = '#general-settings';
    const ANTIBANNER = '#antibanner';
    const WHITELIST = '#whitelist';

    let prevTabId;
    let onHashUpdatedCallback;

    const toggleTab = function () {
        let tabId = document.location.hash || GENERAL_SETTINGS;
        let tab;
        try {
            tab = document.querySelector(tabId);
        } catch (e) {
            // If hash is not valid selector
            tabId = GENERAL_SETTINGS;
            tab = document.querySelector(GENERAL_SETTINGS);
        }

        if (tabId.indexOf(ANTIBANNER) === 0 && !tab) {
            // AntiBanner groups and filters are loaded and rendered async
            return;
        }

        if (!tab) {
            tabId = GENERAL_SETTINGS;
            tab = document.querySelector(tabId);
        }

        const antibannerTabs = [].slice.call(document.querySelectorAll(`[data-tab="${ANTIBANNER}"]`));

        if (prevTabId) {
            if (prevTabId.indexOf(ANTIBANNER) === 0) {
                antibannerTabs.forEach((el) => {
                    el.classList.remove('active');
                });
            } else {
                document.querySelector(`[data-tab="${prevTabId}"]`).classList.remove('active');
            }

            try {
                document.querySelector(prevTabId).style.display = 'none';
            } catch (e) {
                return;
            }
        }

        if (tabId.indexOf(ANTIBANNER) === 0) {
            antibannerTabs.forEach((el) => {
                el.classList.add('active');
            });
        } else {
            document.querySelector(`[data-tab="${tabId}"]`).classList.add('active');
        }

        tab.style.display = 'block';

        if (tabId === WHITELIST) {
            if (typeof onHashUpdatedCallback === 'function') {
                onHashUpdatedCallback(tabId);
            }
        }

        // Scroll to the top on every tab switch
        window.scrollTo(0, 0);
        prevTabId = tabId;
    };

    const init = function (options) {
        onHashUpdatedCallback = options.onHashUpdated;

        window.addEventListener('hashchange', toggleTab);
        [].slice.call(document.querySelectorAll('[data-tab]')).forEach((el) => {
            el.addEventListener('click', (e) => {
                e.preventDefault();
                document.location.hash = el.getAttribute('data-tab');
            });
        });

        toggleTab();
    };

    return {
        init,
        toggleTab,
    };
})();

const Saver = function (options) {
    this.indicatorElement = options.indicatorElement;
    this.editor = options.editor;
    this.saveEventType = options.saveEventType;

    const states = {
        CLEAR: 1 << 0,
        DIRTY: 1 << 1,
        SAVING: 1 << 2,
        SAVED: 1 << 3,
    };

    const indicatorText = {
        [states.CLEAR]: '',
        [states.DIRTY]: i18n.getMessage('options_editor_indicator_editing'),
        [states.SAVING]: i18n.getMessage('options_editor_indicator_saving'),
        [states.SAVED]: i18n.getMessage('options_editor_indicator_saved'),
    };

    this.isSaving = function () {
        return (this.currentState & states.SAVING) === states.SAVING;
    };

    this.isDirty = function () {
        return (this.currentState & states.DIRTY) === states.DIRTY;
    };

    this.isSaved = function () {
        return (this.currentState & states.SAVED) === states.SAVED;
    };

    this.updateIndicator = function (state) {
        this.indicatorElement.textContent = indicatorText[state];
        switch (state) {
            case states.DIRTY:
            case states.CLEAR:
            case states.SAVING:
                this.indicatorElement.classList.remove('filter-rules__label--saved');
                break;
            case states.SAVED:
                this.indicatorElement.classList.add('filter-rules__label--saved');
                break;
            default:
                break;
        }
    };

    let timeout;

    const setState = (state, skipManageState = false) => {
        switch (state) {
            case states.DIRTY:
                this.currentState &= ~states.CLEAR;
                break;
            case states.CLEAR:
                this.currentState &= ~states.DIRTY;
                this.currentState &= ~states.SAVED;
                break;
            case states.SAVING:
                this.currentState &= ~states.SAVED;
                break;
            case states.SAVED:
                // transition to SAVED is possible only after SAVING
                if ((this.currentState & states.SAVING) !== states.SAVING) {
                    return;
                }
                this.currentState &= ~states.SAVING;
                break;
            default:
                break;
        }

        this.currentState |= state;

        if (!skipManageState) {
            this.manageState();
        }
    };

    this.manageState = function () {
        const EDIT_TIMEOUT_MS = 1000;
        const HIDE_INDICATOR_TIMEOUT_MS = 1500;

        if (timeout) {
            clearTimeout(timeout);
        }

        const self = this;

        const isDirty = this.isDirty();
        const isSaving = this.isSaving();

        if (isDirty && !isSaving) {
            this.updateIndicator(states.DIRTY);
            timeout = setTimeout(() => {
                self.saveRules();
                setState(states.CLEAR, true);
                setState(states.SAVING);
            }, EDIT_TIMEOUT_MS);
            return;
        }

        if (isDirty && isSaving) {
            this.updateIndicator(states.DIRTY);
            timeout = setTimeout(() => {
                setState(states.CLEAR);
                self.saveRules();
            }, EDIT_TIMEOUT_MS);
            return;
        }

        if (!isDirty && !isSaving) {
            this.updateIndicator(states.SAVED);
            if (!this.isSaved()) {
                return;
            }
            timeout = setTimeout(() => {
                setState(states.CLEAR);
                self.updateIndicator(states.CLEAR);
            }, HIDE_INDICATOR_TIMEOUT_MS);
            return;
        }

        if (!isDirty && isSaving) {
            this.updateIndicator(states.SAVING);
        }
    };

    this.saveRules = function () {
        const text = this.editor.getValue();
        contentPage.sendMessage({
            type: this.saveEventType,
            content: text,
        });
    };

    const setDirty = () => {
        setState(states.DIRTY);
    };

    const setSaved = () => {
        setState(states.SAVED);
    };

    const canUpdate = () => !(this.isSaved() || this.isSaving() || this.isDirty());

    return {
        canUpdate,
        setDirty,
        setSaved,
    };
};

/**
 * Function changes editor size while user resizes editor parent node
 * @param editor
 * @param {String} editorId
 */
const handleEditorResize = (editor, editorId) => {
    const DRAG_TIMEOUT_MS = 100;
    const editorParent = editor.container.parentNode;

    const saveSize = (editorParent) => {
        const { width } = editorParent.style;
        const { height } = editorParent.style;
        if (width && height) {
            localStorage.setItem(editorId, JSON.stringify({ size: { width, height } }));
        }
    };

    const restoreSize = (editorParent) => {
        const dataJson = localStorage.getItem(editorId);
        if (!dataJson) {
            return;
        }
        const { size } = JSON.parse(dataJson);
        const { width, height } = size || {};
        if (width && height) {
            editorParent.style.width = width;
            editorParent.style.height = height;
        }
    };

    // restore size is it was set previously set;
    restoreSize(editorParent);

    const onMouseMove = Utils.debounce(() => {
        editor.resize();
    }, DRAG_TIMEOUT_MS);

    const onMouseUp = () => {
        saveSize(editorParent);
        document.removeEventListener('mousemove', onMouseMove);
        document.removeEventListener('mouseup', onMouseUp);
    };

    editorParent.addEventListener('mousedown', (e) => {
        if (e.target === e.currentTarget) {
            document.addEventListener('mousemove', onMouseMove);
            document.addEventListener('mouseup', onMouseUp);
        }
    });
};

const WhiteListFilter = function (options) {
    const editorId = 'whiteListRules';
    const editor = ace.edit(editorId);
    handleEditorResize(editor, editorId);

    editor.setShowPrintMargin(false);

    editor.$blockScrolling = Infinity;
    const AdguardMode = ace.require('ace/mode/adguard').Mode;
    editor.session.setMode(new AdguardMode());

    const saveIndicatorElement = document.querySelector('#whiteListRulesSaveIndicator');
    const saver = new Saver({
        editor,
        saveEventType: 'saveWhiteListDomains',
        indicatorElement: saveIndicatorElement,
    });

    const importWhiteListInput = document.querySelector('#importWhiteListInput');
    const importWhiteListBtn = document.querySelector('#whiteListFiltersImport');
    const exportWhiteListBtn = document.querySelector('#whiteListFiltersExport');
    const changeDefaultWhiteListModeCheckbox = document.querySelector('#changeDefaultWhiteListMode');

    let hasContent = false;
    async function loadWhiteListDomains() {
        const response = await contentPage.sendMessage({
            type: 'getWhiteListDomains',
        });

        hasContent = !!response.content;
        editor.setValue(response.content || '');
    }

    function updateWhiteListDomains() {
        if (saver.canUpdate()) {
            loadWhiteListDomains();
        }
        saver.setSaved();
    }

    const session = editor.getSession();
    let initialChangeFired = false;
    let whitelistModeToggled = false;
    session.addEventListener('change', (e) => {
        // Do no let user export empty whitelist rules
        if (session.getValue().length > 0) {
            exportWhiteListBtn.classList.remove('disabled');
        } else {
            exportWhiteListBtn.classList.add('disabled');
        }

        if (!initialChangeFired && hasContent) {
            initialChangeFired = true;
            return;
        }
        // On whitelist mode toggle, editor receives two change events
        // "remove" and "insert", we omit them both and stop omit on the insert e.action
        if (whitelistModeToggled) {
            if (e.action === 'insert') {
                whitelistModeToggled = false;
            }
            return;
        }
        saver.setDirty();
    });

    function changeDefaultWhiteListMode(e) {
        e.preventDefault();
        whitelistModeToggled = true;
        contentPage.sendMessage({ type: 'changeDefaultWhiteListMode', enabled: !e.currentTarget.checked });
    }

    changeDefaultWhiteListModeCheckbox.addEventListener('change', changeDefaultWhiteListMode);

    importWhiteListBtn.addEventListener('click', (e) => {
        e.preventDefault();
        importWhiteListInput.click();
    });

    exportWhiteListBtn.addEventListener('click', (event) => {
        event.preventDefault();
        const WHITELIST_HASH = 'wl';
        if (exportWhiteListBtn.classList.contains('disabled')) {
            return;
        }
        contentPage.sendMessage({ type: 'openExportRulesTab', hash: WHITELIST_HASH });
    });

    importWhiteListInput.addEventListener('change', (e) => {
        const handleFileInput = Utils.importFromFileIntoEditor(editor);
        try {
            handleFileInput(e);
        } catch (err) {
            Utils.showPopup(i18n.getMessage('options_popup_import_rules_error_title'), err.message);
        }
    });


    CheckboxUtils.updateCheckbox([changeDefaultWhiteListModeCheckbox], !options.defaultWhiteListMode);

    return {
        updateWhiteListDomains,
    };
};

const UserFilter = function () {
    const editorId = 'userRules';
    const editor = ace.edit(editorId);
    editor.setShowPrintMargin(false);
    handleEditorResize(editor, editorId);

    editor.$blockScrolling = Infinity;
    const AdguardMode = ace.require('ace/mode/adguard').Mode;
    editor.session.setMode(new AdguardMode());

    const saveIndicatorElement = document.querySelector('#userRulesSaveIndicator');
    const saver = new Saver({
        editor,
        saveEventType: 'saveUserRules',
        indicatorElement: saveIndicatorElement,
    });

    let hasContent = false;
    async function loadUserRules() {
        const response = await contentPage.sendMessage({ type: 'getUserRules' });

        hasContent = !!response.content;
        if (editor.getValue() !== response.content) {
            editor.setValue(response.content || '');
        }
    }

    const DEFFER_TIMEOUT_MS = 200;
    let timeoutId;
    function updateUserFilterRules() {
        if (timeoutId) {
            clearTimeout(timeoutId);
        }
        if (saver.canUpdate()) {
            loadUserRules();
        } else {
            timeoutId = setTimeout(() => {
                updateUserFilterRules();
            }, DEFFER_TIMEOUT_MS);
        }
        saver.setSaved();
    }

    const session = editor.getSession();

    let initialChangeFired = false;
    session.addEventListener('change', () => {
        if (!initialChangeFired && hasContent) {
            initialChangeFired = true;
            return;
        }
        saver.setDirty();
    });

    const importUserFiltersInput = document.querySelector('#importUserFilterInput');
    const importUserFiltersBtn = document.querySelector('#userFiltersImport');
    const exportUserFiltersBtn = document.querySelector('#userFiltersExport');

    // Do not let to export empty user filter
    session.addEventListener('change', () => {
        if (session.getValue().length > 0) {
            exportUserFiltersBtn.classList.remove('disabled');
        } else {
            exportUserFiltersBtn.classList.add('disabled');
        }
    });

    importUserFiltersBtn.addEventListener('click', (event) => {
        event.preventDefault();
        importUserFiltersInput.click();
    });

    importUserFiltersInput.addEventListener('change', (e) => {
        const handleFileInput = Utils.importFromFileIntoEditor(editor);
        try {
            handleFileInput(e);
        } catch (err) {
            Utils.showPopup(i18n.getMessage('options_popup_import_rules_error_title'), err.message);
        }
    });

    exportUserFiltersBtn.addEventListener('click', (event) => {
        event.preventDefault();
        const USER_FILTER_HASH = 'uf';
        if (exportUserFiltersBtn.classList.contains('disabled')) {
            return;
        }
        contentPage.sendMessage({ type: 'openExportRulesTab', hash: USER_FILTER_HASH });
    });

    return {
        updateUserFilterRules,
    };
};

const AntiBannerFilters = function (options) {
    const loadedFiltersInfo = {
        filters: [],
        categories: [],
        filtersById: {},
        categoriesById: {},
        lastUpdateTime: 0,

        initLoadedFilters(filters, categories) {
            this.filters = filters;
            this.categories = categories;

            const categoriesById = Object.create(null);
            for (let i = 0; i < this.categories.length; i += 1) {
                const category = this.categories[i];
                categoriesById[category.groupId] = category;
            }
            this.categoriesById = categoriesById;

            let lastUpdateTime = this.lastUpdateTime || 0;
            const filtersById = Object.create(null);
            for (let i = 0; i < this.filters.length; i++) {
                const filter = this.filters[i];
                filtersById[filter.filterId] = filter;
                if (filter.lastUpdateTime && filter.lastUpdateTime > lastUpdateTime) {
                    lastUpdateTime = filter.lastUpdateTime;
                }
            }

            this.filtersById = filtersById;
            this.lastUpdateTime = lastUpdateTime;
        },

        isEnabled(filterId) {
            const info = this.filtersById[filterId];
            return info && info.enabled;
        },

        isCategoryEnabled(categoryId) {
            const category = this.categoriesById[categoryId];
            return category && category.enabled;
        },

        updateCategoryEnabled(category, enabled) {
            const categoryInfo = this.categoriesById[category.groupId];
            if (categoryInfo) {
                categoryInfo.enabled = enabled;
            } else {
                this.categories.push(category);
                this.categoriesById[category.groupId] = category;
            }
        },

        updateEnabled(filter, enabled) {
            const filterInfo = this.filtersById[filter.filterId];
            if (filterInfo) {
                filterInfo.enabled = enabled;
            } else {
                this.filters.push(filter);
                this.filtersById[filter.filterId] = filter;
            }
        },
    };

    // Bind events
    document.addEventListener('change', (e) => {
        if (e.target.getAttribute('name') === 'filterId') {
            toggleFilterState.bind(e.target)();
        } else if (e.target.getAttribute('name') === 'groupId') {
            toggleGroupState.bind(e.target)();
        }
    });

    document.querySelector('#updateAntiBannerFilters').addEventListener('click', updateAntiBannerFilters);

    window.addEventListener('hashchange', handleHashSwitch);

    updateRulesCountInfo(options.rulesInfo);

    function getFiltersByGroupId(groupId, filters) {
        return filters.filter(f => f.groupId === groupId);
    }

    function countEnabledFilters(filters) {
        let count = 0;
        for (let i = 0; i < filters.length; i++) {
            const { filterId } = filters[i];
            if (loadedFiltersInfo.isEnabled(filterId)) {
                count++;
            }
        }
        return count;
    }

    function getCategoryElement(groupId) {
        return document.querySelector(`#category${groupId}`);
    }

    function getCategoryCheckbox(groupId) {
        const categoryElement = getCategoryElement(groupId);
        if (!categoryElement) {
            return null;
        }

        return categoryElement.querySelector('input');
    }

    function getFilterElements(filterId) {
        return [].slice.call(document.querySelectorAll(`#filter${filterId}`));
    }

    function getFilterCheckboxes(filterId) {
        const filterElements = getFilterElements(filterId);
        if (filterElements.length === 0) {
            return null;
        }
        return filterElements.map(filterElement => filterElement.querySelector('input'));
    }

    function generateFiltersNamesDescription(filters) {
        const namesDisplayCount = 3;
        const enabledFiltersNames = filters
            .filter(filter => filter.enabled)
            .map(filter => (filter.name && filter.name.length > 0 ? filter.name : filter.subscriptionUrl));

        let enabledFiltersNamesString;
        const { length } = enabledFiltersNames;
        if (length > namesDisplayCount) {
            const displayNamesString = enabledFiltersNames.slice(0, namesDisplayCount).join(', ');
            enabledFiltersNamesString = i18n.getMessage(
                'options_filters_enabled_and_more_divider',
                [displayNamesString, (length - namesDisplayCount).toString()],
            );
        } else if (length > 1) {
            const lastName = enabledFiltersNames.slice(length - 1)[0];
            const firstNames = enabledFiltersNames.slice(0, length - 1);
            enabledFiltersNamesString = i18n.getMessage(
                'options_filters_enabled_and_divider',
                [firstNames.join(', '), lastName],
            );
        } else if (length === 1) {
            enabledFiltersNamesString = enabledFiltersNames[0];
        }

        enabledFiltersNamesString = length > 0
            ? `${i18n.getMessage('options_filters_enabled')} ${enabledFiltersNamesString}`
            : i18n.getMessage('options_filters_no_enabled');
        return enabledFiltersNamesString;
    }

    function updateCategoryFiltersInfo(groupId) {
        const groupFilters = getFiltersByGroupId(groupId, loadedFiltersInfo.filters);
        const filtersNamesDescription = generateFiltersNamesDescription(groupFilters);
        const groupFiltersCount = groupFilters.length;

        const element = getCategoryElement(groupId);
        const checkbox = getCategoryCheckbox(groupId);

        if (groupFiltersCount > 0) {
            element.querySelector('.desc').textContent = filtersNamesDescription;
        }

        const isCategoryEnabled = loadedFiltersInfo.isCategoryEnabled(groupId);
        CheckboxUtils.updateCheckbox([checkbox], isCategoryEnabled);
    }

    function getFilterCategoryElement(category) {
        return htmlToElement(`
                <li id="category${category.groupId}" class="active">
                    <a href="#antibanner${category.groupId}" class="block-type">
                        <div class="block-type__ico block-type__ico--${category.groupId}"></div>
                        <div id="aria-category${category.groupId}" class="block-type__desc">
                            <div class="block-type__desc-title">${category.groupName}</div>
                            <div class="desc desc--filters"></div>
                        </div>
                    </a>
                    <div class="opt-state">
                        <div class="preloader"></div>
                        <div class="toggler-wr" role="checkbox" tabindex="0">
                        <input aria-labelledby="aria-category${category.groupId}" aria-hidden="false"
                         type="checkbox" name="groupId" value="${category.groupId}">
                        </div>
                    </div>
                </li>`);
    }

    function getFilterTemplate(filter, enabled, showDeleteButton) {
        const timeUpdatedText = convertDateToLocaleString(filter.lastUpdateTime
            || filter.timeUpdated);

        let tagDetails = '';
        filter.tagsDetails.forEach((tag) => {
            const tooltip = tag.description ? `data-tooltip="${Utils.escapeDoubleQuotes(tag.description)}"` : '';
            tagDetails += `<div class="opt-name__tag" ${tooltip}>#${tag.keyword}</div>`;
        });

        if (filter.trusted) {
            tagDetails += `<div class="opt-name__tag"
                                data-tooltip="${i18n.getMessage('options_filters_filter_trusted_tag_desc')}">
                                #${i18n.getMessage('options_filters_filter_trusted_tag')}
                           </div>`;
        }

        const deleteButton = showDeleteButton
            ? `<a href="#" filterid="${filter.filterId}" class="remove-custom-filter-button"></a>`
            : '';

        const getVersionText = version => ({
            text: version ? `${i18n.getMessage('options_filters_filter_version')} ${version}` : '',
            className: 'filter-version-desc',
        });

        const getUpdatedTimeText = updateTime => ({
            text: updateTime ? `${i18n.getMessage('options_filters_filter_updated')} ${updateTime}` : '',
            className: 'last-update-time',
        });

        /**
         * Creates divs with filter details, removing empty strings
         * @param {array} texts array with text-classes objects
         * @returns {string} html string
         */
        const renderFilterInfo = texts => texts
            .filter(t => t.text.length > 0)
            .map(t => `<div class="opt-name__info-item ${t.className}">
                                ${t.text}
                           </div>`)
            .join('');

        return `<li id="filter${filter.filterId}">
                    <div class="opt-name">
                        <div class="title-wr">
                            <div class="title">
                                ${filter.name && filter.name.length > 0 ? filter.name : filter.subscriptionUrl}
                                <a class="icon-home" target="_blank" href="${filter.homepage || filter.subscriptionUrl}"></a>
                                ${deleteButton}
                            </div>
                        </div>  
                        <div class="desc">${filter.description}</div>
                        <div class="opt-name__info">
                            <div class="opt-name__info-labels">
                                ${renderFilterInfo([getVersionText(filter.version), getUpdatedTimeText(timeUpdatedText)])}
                            </div>
                            <div class="opt-name__info-labels opt-name__info-labels--tags">
                                ${tagDetails}
                            </div>
                        </div>
                    </div>
                    <div class="opt-state">
                        <div class="preloader"></div>
                        <div class="toggler-wr" role="checkbox" tabindex="0">
                            <input
                                type="checkbox"
                                name="filterId"
                                value="${filter.filterId}"
                                ${enabled ? 'checked="checked"' : ''}
                                aria-labelledby="filter${filter.filterId}"
                                aria-hidden="false"
                                >
                        </div>
                    </div>
                </li>`;
    }

    function getPageTitleTemplate(name) {
        return `
            <div class="page-title">
                <a href="#antibanner">
                    <img src="../assets/images/arrow-left.svg" class="back">
                </a>
                ${name}
            </div>`;
    }

    function getEmptyCustomFiltersTemplate(category) {
        return `
            <div id="antibanner${category.groupId}" class="settings-content tab-pane filters-list">
                ${getPageTitleTemplate(category.groupName)}
                <div class="settings-body">
                    <div class="empty-filters">
                        <div class="empty-filters__logo"></div>
                        <div class="empty-filters__desc">
                            ${i18n.getMessage('options_empty_custom_filter')}
                        </div>
                        <button class="button button--green empty-filters__btn">
                            ${i18n.getMessage('options_add_custom_filter')}
                        </button>
                    </div>
                </div>
            </div>`;
    }

    function getFiltersContentElement(category) {
        const { filters } = category;
        const isCustomFilters = category.groupId === 0;

        if (isCustomFilters
            && filters.length === 0) {
            return htmlToElement(getEmptyCustomFiltersTemplate(category));
        }

        const renderOptions = () => {
            if (isCustomFilters) {
                return `<div class="settings-actions">
                            <a
                                href="#"
                                class="add-custom-filter-button button button--green button--link"
                            >
                                ${i18n.getMessage('options_add_custom_filter')}
                            </a>
                        </div>`;
            }
            return '';
        };

        return htmlToElement(`<div id="antibanner${category.groupId}" class="settings-content tab-pane filters-list ${isCustomFilters ? 'filters-list--custom' : ''}">
                ${getPageTitleTemplate(category.groupName)}
                <div class="settings-body">
                    ${searchHtml}
                    <ul class="opts-list opts-list--filters">
                    </ul>
                </div>
                ${renderOptions()}
            </div>`);
    }

    function renderFilterCategory(category) {
        let categoryContentElement = document.querySelector(`#antibanner${category.groupId}`);
        if (categoryContentElement) {
            categoryContentElement.parentNode.removeChild(categoryContentElement);
        }
        let categoryElement = document.querySelector(`#category${category.groupId}`);
        if (categoryElement) {
            categoryElement.parentNode.removeChild(categoryElement);
        }

        categoryElement = getFilterCategoryElement(category);
        document.querySelector('#groupsList').appendChild(categoryElement);
        updateCategoryFiltersInfo(category.groupId);

        categoryContentElement = getFiltersContentElement(category);
        document.querySelector('#antibanner').parentNode.appendChild(categoryContentElement);
    }

    function bindControls() {
        const emptyFiltersAddCustomButton = document.querySelector('.empty-filters__btn');
        if (emptyFiltersAddCustomButton) {
            emptyFiltersAddCustomButton.addEventListener('click', addCustomFilter);
        }

        [].slice.call(document.querySelectorAll('.add-custom-filter-button')).forEach((el) => {
            el.addEventListener('click', addCustomFilter);
        });
    }

    const filtersDisplayOptions = {
        ALL: 'all',
        ENABLED: 'enabled',
        DISABLED: 'disabled',
    };

    const fitsDisplayOptionValue = (filterActivated, selectionValue) => !!((selectionValue === filtersDisplayOptions.ALL)
            || (filterActivated && selectionValue === filtersDisplayOptions.ENABLED)
            || (!filterActivated && selectionValue === filtersDisplayOptions.DISABLED));

    const fitsSearchString = (title, searchString) => {
        if (searchString.length === 0) {
            return true;
        }
        const escapedWildcard = '\\\*';
        if (searchString === escapedWildcard) {
            return true;
        }
        const regexp = new RegExp(searchString, 'gi');
        return regexp.test(title);
    };

    const prepareSearchString = (searchString) => {
        let result;
        try {
            result = Utils.escapeRegExp(searchString.trim());
        } catch (err) {
            console.log(err.message);
        }
        return result;
    };

    const getDisplayOptionValue = selectionNode => [].slice.call(selectionNode.options)
        .filter(o => o.selected)[0].value;

    function removeCustomFilter(e) {
        e.preventDefault();
        const result = confirm(i18n.getMessage('options_delete_filter_confirm'));
        if (!result) {
            return;
        }
        const filterId = e.currentTarget.getAttribute('filterId');

        contentPage.sendMessage({
            type: 'removeAntiBannerFilter',
            filterId,
        });

        const filterElements = getFilterElements(filterId);
        filterElements.forEach((filterEl) => {
            filterEl.parentNode.removeChild(filterEl);
        });
    }

    const renderFiltersList = (target, filters, searchDataSources) => {
        // remove old elements
        while (target.firstChild) {
            target.removeChild(target.firstChild);
        }

        const { searchInputEl, displayOptionEl } = searchDataSources;

        const getFilteringFunction = () => {
            const searchString = prepareSearchString(searchInputEl.value);
            const displayOptionValue = getDisplayOptionValue(displayOptionEl);

            return (filter) => {
                if (searchString === undefined
                    || displayOptionValue === undefined) {
                    return true;
                }

                return fitsSearchString(filter.name, searchString)
                    && fitsDisplayOptionValue(filter.enabled, displayOptionValue);
            };
        };

        // Orders filters by groupId, displayNumber, name
        const sortingFunction = (f1, f2) => {
            let result = 0;
            try {
                if (f1.enabled !== f2.enabled) {
                    result = f1.enabled ? -1 : 1;
                } else if (f1.groupId !== f2.groupId) {
                    result = f1.groupId - f2.groupId;
                } else if (f1.displayNumber !== f2.displayNumber) {
                    result = f1.displayNumber - f2.displayNumber;
                } else {
                    result = f1.name.toLowerCase() > f2.name.toLowerCase() ? 1 : -1;
                }
            } catch (e) {
                console.log(e);
            }
            return result;
        };

        const filteringFunction = getFilteringFunction();
        const filtersToRender = filters
            .filter(filteringFunction)
            .sort(sortingFunction);

        const CUSTOM_FILTERS_GROUP_ID = 0;

        filtersToRender.forEach((filter) => {
            const isEnabled = loadedFiltersInfo.isEnabled(filter.filterId);
            const isCustom = filter.groupId === CUSTOM_FILTERS_GROUP_ID;
            const filterHtml = getFilterTemplate(filter, isEnabled, isCustom);
            target.appendChild(htmlToElement(filterHtml));
        });

        CheckboxUtils.toggleCheckbox(target.querySelectorAll('.opt-state input[type=checkbox]'));

        [].slice.call(document.querySelectorAll('.remove-custom-filter-button')).forEach((el) => {
            el.addEventListener('click', removeCustomFilter);
        });
    };

    const renderFiltersInCategory = (groupId, filters, searchDataSources) => {
        const groupSelector = `#antibanner${groupId}`;
        const filtersListNode = document.querySelector(`${groupSelector} ul.opts-list--filters`);

        if (!filtersListNode) {
            return;
        }

        // remove old filters
        while (filtersListNode.firstChild) {
            filtersListNode.removeChild(filtersListNode.firstChild);
        }

        // get groups filters
        const groupFilters = filters.filter(f => f.groupId === groupId);

        renderFiltersList(filtersListNode, groupFilters, searchDataSources);
    };

    /**
     * Returns elements containing search data:
     * Search input, and selected display options (all/enabled/disabled)
     * @param {Element} searchComponent
     * @returns {{displayOptionEl: {Element}, searchInputEl: {Element}}}
     */
    const getSearchDataSources = searchComponent => ({
        searchInputEl: searchComponent.querySelector('input[name="searchFiltersList"]'),
        displayOptionEl: searchComponent.querySelector('#filterStatusSelection'),
        clearSearchEl: searchComponent.querySelector('.filters-search__cross'),
    });

    const SEARCH_INPUT_DELAY_MS = 250;

    function initSearchInCategory(category) {
        const { groupId } = category;
        const groupSelector = `#antibanner${groupId}`;
        const searchComponent = document.querySelector(`${groupSelector} .filters-search`);
        if (!searchComponent) {
            return;
        }

        const searchDataSources = getSearchDataSources(searchComponent);

        const {
            searchInputEl,
            displayOptionEl,
            clearSearchEl,
        } = searchDataSources;

        const { filters } = loadedFiltersInfo;

        if (searchInputEl) {
            searchInputEl.addEventListener('input', Utils.debounce(() => {
                renderFiltersInCategory(groupId, filters, searchDataSources);
            }, SEARCH_INPUT_DELAY_MS));
        }

        if (displayOptionEl) {
            displayOptionEl.addEventListener('change', () => {
                renderFiltersInCategory(groupId, filters, searchDataSources);
            });
        }

        if (clearSearchEl) {
            clearSearchEl.addEventListener('click', () => {
                searchInputEl.value = '';
                displayOptionEl.value = filtersDisplayOptions.ALL;
                renderFiltersInCategory(groupId, filters, searchDataSources);
            });
        }

        return searchDataSources;
    }
    /**
     * Function clears search results when user moves from category antibanner page to another page
     * and re-renders filters in category (in order to keep right order)
     * @param {*} event hashchange event
     */
    function handleHashSwitch(event) {
        const regex = /#antibanner(\d+)/g;
        const match = regex.exec(event.oldURL) || regex.exec(event.newURL);
        if (!match) {
            return;
        }
        const groupId = parseInt(match[1], 10);
        if (!groupId) {
            return;
        }

        const searchInputEl = document.querySelector(`#antibanner${groupId} input[name="searchFiltersList"]`);
        // custom groups doesn't have search input till there is no filters inside
        if (!searchInputEl) {
            return;
        }
        const displayOptionEl = document.querySelector(`#antibanner${groupId} #filterStatusSelection`);

        searchInputEl.value = '';
        displayOptionEl.value = filtersDisplayOptions.ALL;

        const searchDataSources = {
            searchInputEl,
            displayOptionEl,
        };

        renderFiltersInCategory(groupId, loadedFiltersInfo.filters, searchDataSources);
    }

    const searchHtml = `<div class="filters-search">
                            <div class="icon-search">
                                <img src="../assets/images/magnifying-green.svg" alt="">
                            </div>
                            <input
                                type="text"
                                placeholder="${i18n.getMessage('options_filters_list_search_placeholder')}"
                                name="searchFiltersList"
                            />
                            <select class="opt-select opt-select--input" id="filterStatusSelection">
                                <option value="${filtersDisplayOptions.ALL}">
                                    ${i18n.getMessage('options_filters_list_search_display_option_all')}
                                </option>
                                <option value="${filtersDisplayOptions.ENABLED}">
                                    ${i18n.getMessage('options_filters_list_search_display_option_enabled')}
                                </option>
                                <option value="${filtersDisplayOptions.DISABLED}">
                                    ${i18n.getMessage('options_filters_list_search_display_option_disabled')}
                                </option>
                            </select>
                            <div class="filters-search__cross">
                                <img src="../assets/images/cross.svg" alt="">
                            </div>
                        </div>`;

    const showGroupList = (show) => {
        const groupsList = document.querySelector('#groupsList');
        groupsList.style.display = show ? 'block' : 'none';
    };

    const showFiltersList = (show) => {
        const filtersList = document.querySelector('#filtersList');
        filtersList.style.display = show ? 'block' : 'none';
    };

    const selectListToDisplay = (searchDataSources) => {
        const { searchInputEl } = searchDataSources;
        const searchString = prepareSearchString(searchInputEl.value);
        if (searchString.length > 0) {
            showFiltersList(true);
            showGroupList(false);
        } else {
            showFiltersList(false);
            showGroupList(true);
        }
    };

    const mountSearchComponent = (target) => {
        // Check if component already exists in the dom
        const searchComponentEl = document.querySelector('#antibanner .filters-search');
        if (searchComponentEl) {
            return searchComponentEl;
        }
        const searchComponent = htmlToElement(searchHtml);
        target.insertAdjacentElement('afterbegin', searchComponent);
        return searchComponent;
    };

    const renderCommonFiltersList = (filters, searchDataSources) => {
        const filtersListNode = document.querySelector('#filtersList');
        if (!filtersListNode) {
            return;
        }
        renderFiltersList(filtersListNode, filters, searchDataSources);
        selectListToDisplay(searchDataSources);
    };

    const bindSearchControls = (searchDataSources) => {
        const { searchInputEl, displayOptionEl, clearSearchEl } = searchDataSources;

        searchInputEl.addEventListener('input', Utils.debounce(() => {
            renderCommonFiltersList(loadedFiltersInfo.filters, searchDataSources);
        }, SEARCH_INPUT_DELAY_MS));

        displayOptionEl.addEventListener('change', () => {
            renderCommonFiltersList(loadedFiltersInfo.filters, searchDataSources);
        });

        clearSearchEl.addEventListener('click', () => {
            searchInputEl.value = '';
            displayOptionEl.value = filtersDisplayOptions.ALL;
            renderCommonFiltersList(loadedFiltersInfo.filters, searchDataSources);
        });
    };

    async function renderCategoriesAndFilters() {
        const settingsBody = document.querySelector('#antibanner .settings-body');
        const searchComponent = mountSearchComponent(settingsBody);
        const searchDataSources = getSearchDataSources(searchComponent);
        bindSearchControls(searchDataSources);

        const response = await contentPage.sendMessage({ type: 'getFiltersMetadata' });

        loadedFiltersInfo.initLoadedFilters(response.filters, response.categories);
        setLastUpdatedTimeText(loadedFiltersInfo.lastUpdateTime);

        const { categories, filters } = loadedFiltersInfo;

        categories.forEach((category) => {
            renderFilterCategory(category);
            const groupSearchDataSources = initSearchInCategory(category);
            renderFiltersInCategory(category.groupId, filters, groupSearchDataSources);
        });

        renderCommonFiltersList(filters, searchDataSources);

        bindControls();
        CheckboxUtils.toggleCheckbox(document.querySelectorAll('.opt-state input[type=checkbox]'));

        // check document hash
        const { hash } = document.location;
        if (hash && hash.indexOf('#antibanner') === 0) {
            TopMenu.toggleTab();
        }
    }

    function toggleFilterState() {
        const filterId = this.value - 0;
        if (this.checked) {
            contentPage.sendMessage({ type: 'addAndEnableFilter', filterId });
        } else {
            contentPage.sendMessage({ type: 'disableAntiBannerFilter', filterId });
        }
    }

    function toggleGroupState() {
        const groupId = this.value - 0;
        if (this.checked) {
            contentPage.sendMessage({ type: 'enableFiltersGroup', groupId });
        } else {
            contentPage.sendMessage({ type: 'disableFiltersGroup', groupId });
        }
    }

    async function updateAntiBannerFilters(e) {
        e.preventDefault();
        document.querySelector('.settings-actions__update-button').classList.add('settings-actions__update-button--spinning');
        await contentPage.sendMessage({ type: 'checkAntiBannerFiltersUpdate' });
        setLastUpdatedTimeText(Date.now());
    }

    function addCustomFilter(e) {
        e.preventDefault();

        renderCustomFilterPopup();
    }

    let customFilterInitialized = false;
    async function renderCustomFilterPopup(filterOptions = {}) {
        const { isFilterSubscription, title, url } = filterOptions;
        const POPUP_ACTIVE_CLASS = 'option-popup__step--active';
        const customFilterPopup = document.querySelector('#add-custom-filter-popup');
        const firstStep = document.querySelector('#add-custom-filter-step-1');
        const secondStep = document.querySelector('#add-custom-filter-step-2');
        const thirdStep = document.querySelector('#add-custom-filter-step-3');
        const fourthStep = document.querySelector('#add-custom-filter-step-4');
        const closeButton = document.querySelector('#custom-filter-popup-close');
        const subscribeButton = document.querySelector('#custom-filter-popup-added-subscribe');
        const checkboxInput = document.querySelector('#custom-filter-popup-trusted');
        const searchInput = document.querySelector('#custom-filter-popup-url');

        function closePopup() {
            customFilterPopup.classList.remove('option-popup--active');
            // Clear search input
            searchInput.value = '';
            // Clear checkbox input
            checkboxInput.checked = false;
        }

        function clearActiveStep() {
            firstStep.classList.remove(POPUP_ACTIVE_CLASS);
            secondStep.classList.remove(POPUP_ACTIVE_CLASS);
            thirdStep.classList.remove(POPUP_ACTIVE_CLASS);
            fourthStep.classList.remove(POPUP_ACTIVE_CLASS);
            closeButton.style.display = 'block';
        }

        function fillLoadedFilterDetails(filter) {
            const handleElTextContent = (el, text, link) => {
                if (!text) {
                    el.closest('.option-popup__table-row').style.display = 'none';
                    return;
                }
                el.textContent = text;
                el.closest('.option-popup__table-row').style.display = 'flex';
                if (link) {
                    el.setAttribute('href', link);
                }
            };

            const titleInputEl = document.querySelector('#custom-filter-popup-added-title');
            if (filter.name) {
                titleInputEl.value = filter.name;
            } else {
                titleInputEl.value = filter.customUrl;
            }

            handleElTextContent(document.querySelector('#custom-filter-popup-added-desc'), filter.description);
            handleElTextContent(document.querySelector('#custom-filter-popup-added-version'), filter.version);
            handleElTextContent(document.querySelector('#custom-filter-popup-added-rules-count'), filter.rulesCount);
            handleElTextContent(document.querySelector('#custom-filter-popup-added-homepage'), filter.homepage, filter.homepage);
            handleElTextContent(document.querySelector('#custom-filter-popup-added-url'), filter.customUrl, filter.customUrl);
        }

        function fillErrorMessage(error) {
            const errorMessageNode = document.querySelector('.custom-filter-error-message');
            if (error) {
                errorMessageNode.textContent = error;
            } else {
                // Set default error message
                errorMessageNode.textContent = i18n.getMessage('options_popup_check_false_description');
            }
        }

        const makeSurePopupIsActive = () => {
            if (!customFilterPopup.classList.contains('option-popup--active')) {
                customFilterPopup.classList.add('option-popup--active');
            }
        };

        const prepareRendering = () => {
            clearActiveStep();
            makeSurePopupIsActive();
        };

        function renderStepOne() {
            prepareRendering();
            firstStep.classList.add(POPUP_ACTIVE_CLASS);
            searchInput.focus();
        }

        function renderStepTwo() {
            prepareRendering();
            secondStep.classList.add(POPUP_ACTIVE_CLASS);
            closeButton.style.display = 'none';
        }

        // Error window step
        function renderStepThree(error) {
            prepareRendering();
            thirdStep.classList.add(POPUP_ACTIVE_CLASS);
            fillErrorMessage(error);
        }

        function renderStepFour(filter) {
            prepareRendering();
            fourthStep.classList.add(POPUP_ACTIVE_CLASS);

            fillLoadedFilterDetails(filter);
        }

        function bindEvents() {
            // step one events
            document.querySelector('.custom-filter-popup-next').addEventListener('click', async (e) => {
                e.preventDefault();

                const searchInputValue = searchInput.value && searchInput.value.trim();

                renderStepTwo();

                const response = await contentPage.sendMessage({
                    type: 'loadCustomFilterInfo',
                    url: searchInputValue,
                });

                const { filter, error } = response;
                if (filter) {
                    renderStepFour(filter);
                } else {
                    renderStepThree(error);
                }
            });

            subscribeButton.addEventListener('click', async (e) => {
                e.preventDefault();

                const url = document.querySelector('#custom-filter-popup-added-url').href;
                const title = document.querySelector('#custom-filter-popup-added-title').value || '';

                const response = await contentPage.sendMessage({
                    type: 'subscribeToCustomFilter',
                    url,
                    title: title.trim(),
                    trusted: checkboxInput.checked,
                });

                log.info('Filter added successfully', response);
                closePopup();
            });

            // render step 3 events
            document.querySelector('.custom-filter-popup-try-again').addEventListener('click', renderStepOne);

            // Popup cross button clicked
            closeButton.addEventListener('click', closePopup);

            // Close popup if url changes
            window.addEventListener('hashchange', (e) => {
                const customGroupId = 0;
                const customGroupHash = `#antibanner${customGroupId}`;
                const newHash = new URL(e.newURL).hash;

                if (newHash !== customGroupHash) {
                    closePopup();
                }
            });
        }

        if (!customFilterInitialized) {
            bindEvents();
            customFilterInitialized = true;
        }

        customFilterPopup.classList.add('option-popup--active');

        if (isFilterSubscription) {
            renderStepTwo();

            const response = await contentPage.sendMessage({ type: 'loadCustomFilterInfo', url, title });
            const { filter, error } = response;
            if (filter) {
                renderStepFour(filter);
            } else {
                renderStepThree(error);
            }
        } else {
            renderStepOne();
        }
    }

    const convertDateToLocaleString = (date) => {
        if (date) {
            const lastUpdateTime = moment(date);
            lastUpdateTime.locale(environmentOptions.Prefs.locale);
            return lastUpdateTime.format('LLL').toLowerCase();
        }
        return '';
    };

    /**
     * Current time in numeric value
     * @param {number} lastUpdateTime
     */
    const setLastUpdatedTimeText = (lastUpdateTime) => {
        if (lastUpdateTime && lastUpdateTime >= loadedFiltersInfo.lastUpdateTime) {
            loadedFiltersInfo.lastUpdateTime = lastUpdateTime;
            document.querySelector('#lastUpdateTime').textContent = convertDateToLocaleString(lastUpdateTime);
        }
    };

    function updateRulesCountInfo(info) {
        const message = i18n.getMessage('options_antibanner_info', [String(info.rulesCount || 0)]);
        document.querySelector('#filtersRulesInfo').textContent = message;
    }

    function updateFilterMetadata(filter) {
        const filterElements = getFilterElements(filter.filterId);
        filterElements.forEach((filterEl) => {
            filterEl.querySelector('.preloader').classList.remove('active');
            const localeDateString = convertDateToLocaleString(filter.lastUpdateTime
                || filter.timeUpdated);
            filterEl.querySelector('.last-update-time').textContent = `${i18n.getMessage('options_filters_filter_updated')} ${localeDateString}`;
            const versionDesc = filterEl.querySelector('.filter-version-desc');
            if (versionDesc) {
                versionDesc.textContent = `${i18n.getMessage('options_filters_filter_version')} ${filter.version}`;
            }
        });
    }

    function onFilterStateChanged(filter) {
        const { filterId, enabled } = filter;
        loadedFiltersInfo.updateEnabled(filter, enabled);
        updateCategoryFiltersInfo(filter.groupId);
        updateFilterMetadata(filter);
        const checkboxes = getFilterCheckboxes(filterId);
        if (checkboxes) {
            CheckboxUtils.updateCheckbox(checkboxes, enabled);
        }
        if (filterId === AntiBannerFiltersId.SEARCH_AND_SELF_PROMO_FILTER_ID) {
            const allowAcceptableAdsCheckbox = document.querySelector('#allowAcceptableAds');
            CheckboxUtils.updateCheckbox([allowAcceptableAdsCheckbox], filter.enabled);
        }
    }

    function onCategoryStateChanged(category) {
        loadedFiltersInfo.updateCategoryEnabled(category, category.enabled);
        updateCategoryFiltersInfo(category.groupId);
    }

    function onFilterDownloadStarted(filter) {
        getCategoryElement(filter.groupId).querySelector('.preloader').classList.add('active');
        const filterElements = getFilterElements(filter.filterId);
        filterElements.forEach((filterElement) => {
            filterElement.querySelector('.preloader').classList.add('active');
        });
    }

    function onFilterDownloadFinished(filter) {
        getCategoryElement(filter.groupId).querySelector('.preloader').classList.remove('active');
        updateFilterMetadata(filter);
        setLastUpdatedTimeText(filter.lastUpdateTime);
    }

    function onFiltersUpdateCheckReady() {
        document.querySelector('.settings-actions__update-button').classList.remove('settings-actions__update-button--spinning');
    }

    return {
        render: renderCategoriesAndFilters,
        updateRulesCountInfo,
        onFilterStateChanged,
        onCategoryStateChanged,
        onFilterDownloadStarted,
        onFilterDownloadFinished,
        renderCustomFilterPopup,
        onFiltersUpdateCheckReady,
    };
};

const Settings = function () {
    const Checkbox = function (id, property, options) {
        options = options || {};
        const { negate } = options;
        const { hidden } = options;

        const element = document.querySelector(id);
        if (!hidden) {
            element.addEventListener('change', function () {
                contentPage.sendMessage({
                    type: 'changeUserSetting',
                    key: property,
                    value: negate ? !this.checked : this.checked,
                });
            });
        }

        const render = function () {
            if (hidden) {
                element.closest('li').style.display = 'none';
                return;
            }
            let checked = userSettings.values[property];
            if (negate) {
                checked = !checked;
            }

            CheckboxUtils.updateCheckbox([element], checked);
        };

        const getPropertyName = () => property;

        const updateCheckboxValue = (value) => {
            let checked = value;
            if (negate) {
                checked = !checked;
            }
            CheckboxUtils.updateCheckbox([element], checked);
        };

        return {
            render,
            getPropertyName,
            updateCheckboxValue,
        };
    };

    const checkboxes = [];
    checkboxes.push(new Checkbox('#safebrowsingEnabledCheckbox', userSettings.names.DISABLE_SAFEBROWSING, { negate: true }));
    checkboxes.push(new Checkbox('#autodetectFiltersCheckbox', userSettings.names.DISABLE_DETECT_FILTERS, { negate: true }));
    checkboxes.push(new Checkbox('#enableHitsCount', userSettings.names.DISABLE_COLLECT_HITS, { negate: true }));
    checkboxes.push(new Checkbox('#useOptimizedFilters', userSettings.names.USE_OPTIMIZED_FILTERS));
    checkboxes.push(new Checkbox('#showPageStatisticCheckbox', userSettings.names.DISABLE_SHOW_PAGE_STATS, {
        negate: true,
        hidden: environmentOptions.Prefs.mobile,
    }));
    checkboxes.push(new Checkbox('#enableShowContextMenu', userSettings.names.DISABLE_SHOW_CONTEXT_MENU, {
        negate: true,
        hidden: false,
    }));
    checkboxes.push(new Checkbox('#showInfoAboutAdguardFullVersion', userSettings.names.DISABLE_SHOW_ADGUARD_PROMO_INFO, {
        negate: true,
    }));
    checkboxes.push(new Checkbox('#showAppUpdatedNotification', userSettings.names.DISABLE_SHOW_APP_UPDATED_NOTIFICATION, {
        negate: true,
    }));

    // Privacy settings
    checkboxes.push(new Checkbox('#disable_stealth_mode', userSettings.names.DISABLE_STEALTH_MODE, { negate: true }));
    checkboxes.push(new Checkbox('#hide_referrer', userSettings.names.HIDE_REFERRER));
    checkboxes.push(new Checkbox('#hide_search_queries', userSettings.names.HIDE_SEARCH_QUERIES));
    checkboxes.push(new Checkbox('#send_not_track', userSettings.names.SEND_DO_NOT_TRACK));
    if (environmentOptions.isChrome) {
        const removeClientDataInput = document.querySelector('#remove-client-data');
        removeClientDataInput.closest('li').style.display = 'flex';
        checkboxes.push(new Checkbox('#remove-client-data', userSettings.names.BLOCK_CHROME_CLIENT_DATA));
    }
    if (environmentOptions.canBlockWebRTC) {
        // Edge doesn't support block webrtc
        const disableWebRTCNode = document.querySelector('#disable_webrtc');
        disableWebRTCNode.closest('li').style.display = 'flex';
        checkboxes.push(new Checkbox('#disable_webrtc', userSettings.names.BLOCK_WEBRTC));
    }
    checkboxes.push(new Checkbox('#third_party_cookies', userSettings.names.SELF_DESTRUCT_THIRD_PARTY_COOKIES));
    checkboxes.push(new Checkbox('#first_party_cookies', userSettings.names.SELF_DESTRUCT_FIRST_PARTY_COOKIES));
    checkboxes.push(new Checkbox('#strip_tracking_params', userSettings.names.STRIP_TRACKING_PARAMETERS));

    const allowAcceptableAdsCheckbox = document.querySelector('#allowAcceptableAds');
    allowAcceptableAdsCheckbox.addEventListener('change', function () {
        if (this.checked) {
            contentPage.sendMessage({
                type: 'addAndEnableFilter',
                filterId: AntiBannerFiltersId.SEARCH_AND_SELF_PROMO_FILTER_ID,
            });
        } else {
            contentPage.sendMessage({
                type: 'disableAntiBannerFilter',
                filterId: AntiBannerFiltersId.SEARCH_AND_SELF_PROMO_FILTER_ID,
            });
        }
    });

    const disableStealthMode = document.querySelector('#disable_stealth_mode');
    disableStealthMode.addEventListener('change', (e) => {
        const input = e.target;
        handleActiveStealthOptions(!input.checked);
    });

    function setFiltersUpdatePeriod(updatePeriodString) {
        contentPage.sendMessage({
            type: 'setFiltersUpdatePeriod',
            updatePeriod: updatePeriodString,
        });
    }

    const filtersUpdatePeriodSelect = document.querySelector('#filtersUpdatePeriodSelect');
    if (filtersUpdatePeriodSelect) {
        filtersUpdatePeriodSelect.addEventListener('change', (e) => {
            setFiltersUpdatePeriod(e.currentTarget.value);
            if (filtersUpdatePeriodSelect.value === '0') {
                filtersUpdatePeriodSelect.parentNode.classList.remove('active');
            } else {
                filtersUpdatePeriodSelect.parentNode.classList.add('active');
            }
        });
    }

    // set SELF_DESTRUCT_THIRD_PARTY_COOKIES_TIME and SELF_DESTRUCT_FIRST_PARTY_COOKIES_TIME values
    const selectorsMap = {
        thirdParty: { selector: '#third_party_time', settingKey: 'SELF_DESTRUCT_THIRD_PARTY_COOKIES_TIME' },
        firstParty: { selector: '#first_party_time', settingKey: 'SELF_DESTRUCT_FIRST_PARTY_COOKIES_TIME' },
    };

    const normalizeCookieTime = (value, defaultValue) => {
        if (value === '') {
            return defaultValue;
        }

        value = Number.parseFloat(value);
        if (value < 0) {
            return defaultValue;
        }

        return value;
    };

    Object.values(selectorsMap).forEach(({ selector, settingKey }) => {
        // eslint-disable-next-line no-use-before-define
        const { names, values, defaultValues } = userSettings;
        settingKey = names[settingKey];
        const defaultValue = defaultValues[settingKey];
        const input = document.querySelector(selector);
        if (input) {
            input.value = values[settingKey];
            input.setAttribute('placeholder', defaultValue);
            input.addEventListener('keyup', Utils.debounce(() => {
                contentPage.sendMessage({
                    type: 'changeUserSetting',
                    key: settingKey,
                    value: normalizeCookieTime(input.value, defaultValue),
                });
            }, 1000));
        }
    });

    const trackingParametersInput = document.querySelector('#strip_tracking_params_input');
    trackingParametersInput.value = userSettings.values[userSettings.names.TRACKING_PARAMETERS];
    if (trackingParametersInput) {
        trackingParametersInput.addEventListener('keyup', Utils.debounce((e) => {
            contentPage.sendMessage({
                type: 'changeUserSetting',
                key: userSettings.names.TRACKING_PARAMETERS,
                value: trackingParametersInput.value,
            });
        }, 1000));
    }

    const selectOptions = [
        { name: i18n.getMessage('options_select_update_period_default'), value: -1 },
        { name: i18n.getMessage('options_select_update_period_48h'), value: Utils.hoursToMs(48) },
        { name: i18n.getMessage('options_select_update_period_24h'), value: Utils.hoursToMs(24) },
        { name: i18n.getMessage('options_select_update_period_12h'), value: Utils.hoursToMs(12) },
        { name: i18n.getMessage('options_select_update_period_6h'), value: Utils.hoursToMs(6) },
        { name: i18n.getMessage('options_select_update_period_1h'), value: Utils.hoursToMs(1) },
        { name: i18n.getMessage('options_select_update_period_disabled'), value: 0 },
    ];

    function renderSelectOptions(selectorValue) {
        const filtersUpdatePeriodSelect = document.querySelector('#filtersUpdatePeriodSelect');

        if (!filtersUpdatePeriodSelect) {
            return;
        }

        // remove already added options
        while (filtersUpdatePeriodSelect.firstChild) {
            filtersUpdatePeriodSelect.removeChild(filtersUpdatePeriodSelect.firstChild);
        }

        if (selectorValue === 0) {
            filtersUpdatePeriodSelect.parentNode.classList.remove('active');
        } else {
            filtersUpdatePeriodSelect.parentNode.classList.add('active');
        }

        const optionsSelectHtml = selectOptions.map((selectOption) => {
            const { name, value } = selectOption;
            return `<option value="${value}">${name}</option>`;
        }).join('\n');

        filtersUpdatePeriodSelect.insertAdjacentHTML('afterbegin', optionsSelectHtml);
        filtersUpdatePeriodSelect.value = selectorValue;
    }

    function handleActiveStealthOptions(stealthModeDisabled) {
        const miscellaneousOptionsContainer = document.querySelector('#miscellaneous-stealth-options');
        const cookiesOptionsContainer = document.querySelector('#cookies-stealth-options');
        const optionsContainers = [miscellaneousOptionsContainer, cookiesOptionsContainer];
        optionsContainers.forEach((container) => {
            if (stealthModeDisabled) {
                container.classList.add('opts-list--disabled');
            } else {
                container.classList.remove('opts-list--disabled');
            }
        });

        const stripTrackingTextarea = document.querySelector('#strip_tracking_params_input');
        stripTrackingTextarea.disabled = stealthModeDisabled;
    }

    const render = function () {
        for (let i = 0; i < checkboxes.length; i++) {
            checkboxes[i].render();
        }

        CheckboxUtils.updateCheckbox([allowAcceptableAdsCheckbox], AntiBannerFiltersId.SEARCH_AND_SELF_PROMO_FILTER_ID in enabledFilters);

        const updatePeriod = userSettings.values[userSettings.names.FILTERS_UPDATE_PERIOD];
        renderSelectOptions(updatePeriod);
        handleActiveStealthOptions(userSettings.values[userSettings.names.DISABLE_STEALTH_MODE]);
    };

    const getSettingCheckboxes = propertyName => checkboxes.filter(checkbox => checkbox.getPropertyName() === propertyName);

    const updateCheckboxValue = (propertyName, propertyValue) => {
        getSettingCheckboxes(propertyName).forEach((checkbox) => {
            checkbox.updateCheckboxValue(propertyValue);
        });
    };

    return {
        render,
        updateCheckboxValue,
    };
};

const PageController = function () {
};

PageController.prototype = {

    SUBSCRIPTIONS_LIMIT: 9,

    init() {
        this._bindEvents();
        this._render();

        CheckboxUtils.toggleCheckbox(document.querySelectorAll('.opt-state input[type=checkbox]'));

        // Initialize top menu
        TopMenu.init({
            onHashUpdated(tabId) {
                // Doing nothing
            },
        });
    },

    async onSettingsImported(success) {
        if (success) {
            Utils.showPopup(i18n.getMessage('options_popup_import_success_title'));

            const response = await contentPage.sendMessage({ type: 'initializeFrameScript' });
            userSettings = response.userSettings;
            enabledFilters = response.enabledFilters;
            requestFilterInfo = response.requestFilterInfo;

            this._render();
        } else {
            Utils.showPopup(
                i18n.getMessage('options_popup_import_error_title'),
                i18n.getMessage('options_popup_import_error_description'),
            );
        }
    },

    _bindEvents() {
        // TODO remove if not necessary
        this.tooManySubscriptionsEl = document.querySelector('#tooManySubscriptions');

        document.querySelector('#resetStats').addEventListener('click', this.onResetStatsClicked.bind(this));

        document.querySelector('.openExtensionStore').addEventListener('click', (e) => {
            e.preventDefault();
            contentPage.sendMessage({ type: 'openExtensionStore' });
        });

        document.querySelector('#openLog').addEventListener('click', (e) => {
            e.preventDefault();
            contentPage.sendMessage({ type: 'openFilteringLog' });
        });

        const importSettingsBtn = document.querySelector('#importSettingsFile');
        const importSettingsFileInput = document.querySelector('#importSettingsFileInput');
        importSettingsBtn.addEventListener('click', this.importSettingsFile.bind(this));

        importSettingsFileInput.addEventListener('change', (e) => {
            try {
                Utils.handleImportSettings(e);
            } catch (err) {
                Utils.showPopup(i18n.getMessage('options_popup_import_error_file_title'), err.message);
            }
            importSettingsFileInput.value = '';
        });
    },

    _render() {
        const defaultWhitelistMode = userSettings.values[userSettings.names.DEFAULT_WHITE_LIST_MODE];

        const currentYearElements = document.getElementsByClassName('current-year');

        Array.prototype.forEach.call(currentYearElements,
            (el) => { el.innerText = new Date().getFullYear().toString(); });

        if (environmentOptions.Prefs.mobile) {
            document.querySelector('#resetStats').style.display = 'none';
        }

        this.checkSubscriptionsCount();

        this.settings = new Settings();
        this.settings.render();

        // Initialize whitelist filter
        this.whiteListFilter = new WhiteListFilter({ defaultWhiteListMode: defaultWhitelistMode });
        this.whiteListFilter.updateWhiteListDomains();

        // Initialize User filter
        this.userFilter = new UserFilter();
        this.userFilter.updateUserFilterRules();

        // Initialize AntiBanner filters
        this.antiBannerFilters = new AntiBannerFilters({ rulesInfo: requestFilterInfo });
        this.antiBannerFilters.render();

        const versionPlaceholder = document.querySelector('#about-version-placeholder');
        if (versionPlaceholder) {
            versionPlaceholder.textContent = `${i18n.getMessage('options_about_version')} ${environmentOptions.appVersion}`;
        }
    },

    async onResetStatsClicked(e) {
        e.preventDefault();
        await contentPage.sendMessage({ type: 'resetBlockedAdsCount' });
        Utils.showPopup(i18n.getMessage('options_reset_stats_done'));
    },

    importSettingsFile(e) {
        e.preventDefault();
        const importSettingsFileInput = document.querySelector('#importSettingsFileInput');
        importSettingsFileInput.click();
    },

    checkSubscriptionsCount() {
        // TODO: Fix too many subscriptions warning
        // var enabledCount = this.subscriptionModalEl.querySelectorAll('input[name="modalFilterId"][checked="checked"]').length;

        // if (enabledCount >= this.SUBSCRIPTIONS_LIMIT) {
        //     this.tooManySubscriptionsEl.show();
        // } else {
        //     this.tooManySubscriptionsEl.hide();
        // }
    },
    addFilterSubscription(options) {
        const { url, title } = options;
        this.antiBannerFilters.renderCustomFilterPopup({ isFilterSubscription: true, url, title });
    },
};

/**
 * Parses hash string
 * example: #action=add_filter_subscription&title=test&url=example.org ->
 *          {
 *              action: add_filter_subscription,
 *              title: test,
 *              url: example.org,
 *          }
 * @param {string} hash - document.location.hash string
 * @returns {{}} object with options received from hash string
 */
const parseHash = hash => hash
    .slice(1) // remove first '#'
    .split('&')
    .map((part) => {
        const [key, value] = part.split('=');
        return [key, value];
    })
    .reduce((acc, [key, value]) => {
        if (key && value) {
            acc[key] = value;
        }
        return acc;
    }, {});

/**
 * Function handles location hash, looks for parameters
 * @returns {*} options if they were provided in the hash
 */
const handleUrlHash = () => {
    const { hash } = document.location;
    const hashOptions = parseHash(decodeURIComponent(hash));
    const { action, replacement } = hashOptions;

    if (!action) {
        return;
    }

    document.location.hash = replacement ? `#${replacement}` : '';
    return hashOptions;
};

const handleHashOptions = (controller, hashOptions) => {
    if (!hashOptions || !hashOptions.action) {
        return;
    }
    switch (hashOptions.action) {
        case 'add_filter_subscription': {
            const { title, url } = hashOptions;
            if (url) {
                controller.addFilterSubscription({ title, url });
            }
            break;
        }
        default:
            break;
    }
};

/**
 * Initializes page
 */
const initPage = function (response) {
    userSettings = response.userSettings;
    enabledFilters = response.enabledFilters;
    environmentOptions = response.environmentOptions;
    requestFilterInfo = response.requestFilterInfo;

    AntiBannerFiltersId = response.constants.AntiBannerFiltersId;
    EventNotifierTypes = response.constants.EventNotifierTypes;

    const onDocumentReady = function () {
        // handle initial url hash
        const hashOptions = handleUrlHash();

        const controller = new PageController();
        controller.init();

        handleHashOptions(controller, hashOptions);

        // handle next url hash changes
        window.addEventListener('hashchange', () => {
            handleHashOptions(controller, handleUrlHash());
        });

        const events = [
            EventNotifierTypes.FILTER_ENABLE_DISABLE,
            EventNotifierTypes.FILTER_GROUP_ENABLE_DISABLE,
            EventNotifierTypes.FILTER_ADD_REMOVE,
            EventNotifierTypes.START_DOWNLOAD_FILTER,
            EventNotifierTypes.SUCCESS_DOWNLOAD_FILTER,
            EventNotifierTypes.ERROR_DOWNLOAD_FILTER,
            EventNotifierTypes.UPDATE_USER_FILTER_RULES,
            EventNotifierTypes.UPDATE_WHITELIST_FILTER_RULES,
            EventNotifierTypes.REQUEST_FILTER_UPDATED,
            EventNotifierTypes.SETTINGS_UPDATED,
            EventNotifierTypes.SETTING_UPDATED,
            EventNotifierTypes.FILTERS_UPDATE_CHECK_READY,
        ];

        createEventListener(events, (event, options) => {
            switch (event) {
                case EventNotifierTypes.FILTER_ENABLE_DISABLE:
                    controller.checkSubscriptionsCount();
                    controller.antiBannerFilters.onFilterStateChanged(options);
                    break;
                case EventNotifierTypes.FILTER_GROUP_ENABLE_DISABLE:
                    controller.antiBannerFilters.onCategoryStateChanged(options);
                    break;
                case EventNotifierTypes.FILTER_ADD_REMOVE:
                    // re-render fully only if custom filter was added,
                    // if re-render every time, then filters move inconsistently because of sorting
                    // on first filter enabling, when this event fires
                    if (options && options.customUrl) {
                        controller.antiBannerFilters.render();
                    }
                    break;
                case EventNotifierTypes.START_DOWNLOAD_FILTER:
                    controller.antiBannerFilters.onFilterDownloadStarted(options);
                    break;
                case EventNotifierTypes.SUCCESS_DOWNLOAD_FILTER:
                case EventNotifierTypes.ERROR_DOWNLOAD_FILTER:
                    controller.antiBannerFilters.onFilterDownloadFinished(options);
                    break;
                case EventNotifierTypes.UPDATE_USER_FILTER_RULES:
                    controller.antiBannerFilters.updateRulesCountInfo(options);
                    break;
                case EventNotifierTypes.UPDATE_WHITELIST_FILTER_RULES:
                    controller.whiteListFilter.updateWhiteListDomains();
                    break;
                case EventNotifierTypes.REQUEST_FILTER_UPDATED:
                    controller.antiBannerFilters.updateRulesCountInfo(options);
                    controller.userFilter.updateUserFilterRules();
                    break;
                case EventNotifierTypes.SETTING_UPDATED: {
                    const { propertyName, propertyValue } = options;
                    if (typeof propertyValue === 'boolean') {
                        controller.settings.updateCheckboxValue(propertyName, propertyValue);
                    }
                    break;
                }
                case EventNotifierTypes.SETTINGS_UPDATED:
                    controller.onSettingsImported(options);
                    break;
                case EventNotifierTypes.FILTERS_UPDATE_CHECK_READY: {
                    controller.antiBannerFilters.onFiltersUpdateCheckReady();
                    break;
                }
                default:
                    break;
            }
        });
    };

    if (document.attachEvent ? document.readyState === 'complete' : document.readyState !== 'loading') {
        onDocumentReady();
    } else {
        document.addEventListener('DOMContentLoaded', onDocumentReady);
    }
};

const init = () => {
    contentPage.sendMessage({ type: 'isLocalStorageInitialized' }, (response) => {
        if (response.isLocalStorageInitialized) {
            contentPage.sendMessage({ type: 'initializeFrameScript' }, initPage);
        } else {
            const timeoutMs = 500;
            setTimeout(() => {
                init();
            }, timeoutMs);
        }
    });
<<<<<<< HEAD
=======
});

const waitStorageInit = async (adguard) => {
    const timeoutMs = 500;
    if (!adguard.localStorage.isInitialized()) {
        setTimeout(() => {
            waitStorageInit(adguard);
        }, timeoutMs);
        return;
    }
    const response = await contentPage.sendMessage({ type: 'initializeFrameScript' });
    initPage(response);
};

const init = () => {
    backgroundPagePromise
        .then((page) => {
            waitStorageInit(page.adguard);
        })
        .catch((e) => {
            console.log(e.message);
        });
>>>>>>> 17736a06
};

export const options = {
    init,
};<|MERGE_RESOLUTION|>--- conflicted
+++ resolved
@@ -2181,6 +2181,40 @@
     }
 };
 
+const browser = window.browser || chrome;
+
+const backgroundPagePromise = new Promise((resolve, reject) => {
+    browser.runtime.getBackgroundPage((page) => {
+        if (browser.runtime.lastError) {
+            return reject(browser.runtime.lastError);
+        }
+        if (page) {
+            return resolve(page);
+        }
+        return reject(new Error('Runtime was unable to get background page'));
+    });
+});
+
+const waitStorageInit = async (adguard) => {
+    const timeoutMs = 500;
+    if (!adguard.localStorage.isInitialized()) {
+        setTimeout(() => {
+            waitStorageInit(adguard);
+        }, timeoutMs);
+        return;
+    }
+    const response = await contentPage.sendMessage({ type: 'initializeFrameScript' });
+    initPage(response);
+};
+
+const init = () => {
+    backgroundPagePromise
+        .then((page) => {
+            waitStorageInit(page.adguard);
+        })
+        .catch((e) => {
+            console.log(e.message);
+        });
 const init = () => {
     contentPage.sendMessage({ type: 'isLocalStorageInitialized' }, (response) => {
         if (response.isLocalStorageInitialized) {
@@ -2192,31 +2226,6 @@
             }, timeoutMs);
         }
     });
-<<<<<<< HEAD
-=======
-});
-
-const waitStorageInit = async (adguard) => {
-    const timeoutMs = 500;
-    if (!adguard.localStorage.isInitialized()) {
-        setTimeout(() => {
-            waitStorageInit(adguard);
-        }, timeoutMs);
-        return;
-    }
-    const response = await contentPage.sendMessage({ type: 'initializeFrameScript' });
-    initPage(response);
-};
-
-const init = () => {
-    backgroundPagePromise
-        .then((page) => {
-            waitStorageInit(page.adguard);
-        })
-        .catch((e) => {
-            console.log(e.message);
-        });
->>>>>>> 17736a06
 };
 
 export const options = {
