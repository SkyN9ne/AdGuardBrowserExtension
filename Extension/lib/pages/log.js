--- conflicted
+++ resolved
@@ -80,7 +80,6 @@
 
 PageController.prototype = {
 
-<<<<<<< HEAD
     init: function () {
 
         this.logTable = $("#logTable");
@@ -110,7 +109,8 @@
 
         // bind location hash change
         $(window).on('hashchange', function () {
-            this._onOpenedTabsReceived();
+            this._updateTabIdFromHash();
+            this.onSelectedTabChange();
         }.bind(this));
 
         this.searchRequest = null;
@@ -146,9 +146,15 @@
 
         this._bindSearchFilters();
 
+        this._updateTabIdFromHash();
+
         // Synchronize opened tabs
-        contentPage.sendMessage({type: 'synchronizeOpenTabs'}, function () {
-            this._onOpenedTabsReceived();
+        contentPage.sendMessage({type: 'synchronizeOpenTabs'}, function (response) {
+            var tabs = response.tabs;
+            for (var i = 0; i < tabs.length; i++) {
+                this.onTabAdded(tabs[i]);
+            }
+            this.onSelectedTabChange();
         }.bind(this));
 
         $(document).keyup(function (e) {
@@ -158,7 +164,8 @@
         });
     },
 
-    _onOpenedTabsReceived: function () {
+    // Try to retrieve tabId from hash
+    _updateTabIdFromHash: function () {
         // Try to retrieve tabId from hash
         if (document.location.hash) {
             var tabId = document.location.hash.substring(1);
@@ -166,7 +173,6 @@
                 this.currentTabId = tabId;
             }
         }
-        this.onSelectedTabChange();
     },
 
     onTabAdded: function (tabInfo) {
@@ -415,351 +421,6 @@
             el.addClass('hidden');
         }
     }
-=======
-	init: function () {
-
-		this.logTable = $("#logTable");
-		this.logTableEmpty = $('#logTableEmpty');
-		this.logTableHidden = true;
-
-		this.tabSelector = $('#tabSelector');
-		this.tabSelectorValue = this.tabSelector.find('.task-manager-header-dropdown-select-text');
-		this.tabSelectorList = this.tabSelector.find('.task-manager-header-dropdown-select-list');
-
-		this.logoIcon = $('#logoIcon');
-
-		this.tabSelectorValue.dropdown();
-
-		this.tabSelector.on('show.bs.dropdown', function () {
-			this.tabSelector.addClass('opened');
-		}.bind(this));
-		this.tabSelector.on('hide.bs.dropdown', function () {
-			this.tabSelector.removeClass('opened');
-		}.bind(this));
-
-		// bind on change of selected tab
-		this.tabSelectorList.on('click', 'div', function (e) {
-			var el = $(e.currentTarget);
-			document.location.hash = '#' + el.attr('data-tab-id');
-		}.bind(this));
-
-		// bind location hash change
-		$(window).on('hashchange', function () {
-			this._updateTabIdFromHash();
-			this.onSelectedTabChange();
-		}.bind(this));
-
-		this.searchRequest = null;
-		this.searchTypes = [];
-		this.searchThirdParty = false;
-		this.searchBlocked = false;
-		this.searchWhitelisted = false;
-
-		// Bind click to reload tab
-		$('.task-manager').on('click', '.reloadTab', function (e) {
-			e.preventDefault();
-			contentPage.sendMessage({type: 'reloadTabById', tabId: this.currentTabId});
-		}.bind(this));
-
-		// Bind click to clear events
-		$('#clearTabLog').on('click', function (e) {
-			e.preventDefault();
-			contentPage.sendMessage({type: 'clearEventsByTabId', tabId: this.currentTabId});
-		}.bind(this));
-
-		// Bind click to show request info
-		var self = this;
-		this.logTable.on('click', '.task-manager-content-header-body-row', function () {
-			var filteringEvent = $(this).data();
-			contentPage.sendMessage({type: 'getTabFrameInfoById', tabId: self.currentTabId}, function (response) {
-				var frameInfo = response.frameInfo;
-				if (!frameInfo) {
-					return;
-				}
-				self.requestWizard.showRequestInfoModal(frameInfo, filteringEvent);
-			});
-		});
-
-		this._bindSearchFilters();
-
-		this._updateTabIdFromHash();
-
-		// Synchronize opened tabs
-		contentPage.sendMessage({type: 'synchronizeOpenTabs'}, function (response) {
-			var tabs = response.tabs;
-			for (var i = 0; i < tabs.length; i++) {
-				this.onTabAdded(tabs[i]);
-			}
-			this.onSelectedTabChange();
-		}.bind(this));
-	},
-
-	// Try to retrieve tabId from hash
-	_updateTabIdFromHash: function () {
-		if (document.location.hash) {
-			var tabId = document.location.hash.substring(1);
-			if (tabId) {
-				this.currentTabId = tabId;
-			}
-		}
-	},
-
-	onTabAdded: function (tabInfo) {
-		//don't add not http tabs
-		if (!tabInfo.isHttp) {
-			return;
-		}
-		this.tabSelectorList.append($('<div>', {
-			'class': 'task-manager-header-dropdown-select-list-item',
-			text: tabInfo.title,
-			'data-tab-id': tabInfo.tabId
-		}));
-		if (!this.currentTabId) {
-			this.onSelectedTabChange();
-		}
-	},
-
-	onTabUpdated: function (tabInfo) {
-		var item = this.tabSelectorList.find('[data-tab-id=' + tabInfo.tabId + ']');
-		if (!tabInfo.isHttp) {
-			//remove not http tabs
-			this.onTabClose(tabInfo);
-			return;
-		}
-		if (item && item.length > 0) {
-			item.text(tabInfo.title);
-			if (tabInfo.tabId == this.currentTabId) {
-				this.tabSelectorValue.text(tabInfo.title);
-				//update icon logo
-				this._updateLogoIcon();
-			}
-		} else {
-			this.onTabAdded(tabInfo);
-		}
-	},
-
-	onTabClose: function (tabInfo) {
-		this.tabSelectorList.find('[data-tab-id=' + tabInfo.tabId + ']').remove();
-		if (this.currentTabId == tabInfo.tabId) {
-			//current tab was removed
-			this.currentTabId = null;
-			this.onSelectedTabChange();
-		}
-	},
-
-	onTabReset: function (tabInfo) {
-		if (this.currentTabId == tabInfo.tabId) {
-			this.logTable.empty();
-			this._onEmptyTable();
-		}
-	},
-
-	onEventAdded: function (tabInfo, event) {
-		if (this.currentTabId != tabInfo.tabId) {
-			//don't relate to the current tab
-			return;
-		}
-		this._renderEvents([event]);
-	},
-
-	onSelectedTabChange: function () {
-		var selectedItem = this.tabSelectorList.find('[data-tab-id="' + this.currentTabId + '"]');
-		if (selectedItem.length === 0) {
-			selectedItem = this.tabSelectorList.find(':first');
-		}
-		var text = '';
-		var selectedTabId = null;
-		if (selectedItem.length > 0) {
-			text = selectedItem.text();
-			selectedTabId = selectedItem.attr('data-tab-id');
-		}
-		this.currentTabId = selectedTabId;
-		this.tabSelectorValue.text(text);
-		this._updateLogoIcon();
-		//render events
-		this._renderEventsForTab(this.currentTabId);
-	},
-
-	_updateLogoIcon: function () {
-		contentPage.sendMessage({type: 'getTabFrameInfoById', tabId: this.currentTabId}, function (response) {
-			var frameInfo = response.frameInfo;
-			var src = 'skin/logpage/images/dropdown-logo.png';
-			if (frameInfo && frameInfo.adguardDetected) {
-				src = 'skin/logpage/images/dropdown-logo-blue.png';
-			}
-			this.logoIcon.attr('src', src);
-		}.bind(this));
-	},
-
-	_bindSearchFilters: function () {
-
-		var self = this;
-
-		//bind click to search http request
-		$('[name="searchEventRequest"]').on('keyup', function () {
-			self.searchRequest = this.value.trim();
-			self._filterEvents();
-		});
-
-		//bind click to filter by type
-		var searchEventTypeItems = $('.searchEventType');
-		searchEventTypeItems.on('click', function (e) {
-
-			e.preventDefault();
-
-			searchEventTypeItems.parent().removeClass('active');
-
-			var selectedItem = $(e.currentTarget);
-			selectedItem.parent().addClass('active');
-			var selectedValue = selectedItem.attr('attr-type');
-
-			self.searchTypes = selectedValue ? selectedValue.split(',') : [];
-			self._filterEvents();
-		});
-
-		//bind click to filter by third party
-		$('[name="searchEventThirdParty"]').on('change', function () {
-			self.searchThirdParty = this.checked;
-			self._filterEvents();
-		});
-
-		//bind click to filter by blocked
-		$('[name="searchEventBlocked"]').on('change', function () {
-			self.searchBlocked = this.checked;
-			self._filterEvents();
-		});
-
-		//bind click to filter by whitelisted
-		$('[name="searchEventWhitelisted"]').on('change', function () {
-			self.searchWhitelisted = this.checked;
-			self._filterEvents();
-		});
-	},
-
-	_filterEvents: function () {
-
-		var rows = this.logTable.children();
-
-		// Filters not set
-		if (!this.searchRequest &&
-			this.searchTypes.length === 0 && !this.searchThirdParty && !this.searchBlocked && !this.searchWhitelisted) {
-
-			rows.removeClass('hidden');
-			return;
-		}
-
-		var self = this;
-		$.each(rows, function () {
-			self._handleEventShow($(this));
-		});
-	},
-
-	_onEmptyTable: function () {
-		this.logTableHidden = true;
-		this.logTable.addClass('hidden');
-		this.logTableEmpty.removeClass('hidden');
-	},
-
-	_onNotEmptyTable: function () {
-		if (this.logTableHidden) {
-			this.logTableHidden = false;
-			this.logTableEmpty.addClass('hidden');
-			this.logTable.removeClass('hidden');
-		}
-	},
-
-	_renderEventsForTab: function (tabId) {
-
-		this.logTable.empty();
-
-		contentPage.sendMessage({type: 'getFilteringInfoByTabId', tabId: tabId}, function (response) {
-
-			var filteringInfo = response.filteringInfo;
-
-			var filteringEvents = [];
-			if (filteringInfo) {
-				filteringEvents = filteringInfo.filteringEvents || [];
-			}
-
-			this._renderEvents(filteringEvents);
-
-		}.bind(this));
-	},
-
-	_renderEvents: function (events) {
-		if (!events || events.length === 0) {
-			this._onEmptyTable();
-			return;
-		}
-		var templates = [];
-		for (var i = 0; i < events.length; i++) {
-			var template = this._renderTemplate(events[i]);
-			this._handleEventShow(template);
-			templates.push(template);
-		}
-		this._onNotEmptyTable();
-		this.logTable.append(templates);
-	},
-
-	_renderTemplate: function (event) {
-
-		var metadata = {data: event, 'class': 'task-manager-content-header-body-row cf'};
-		if (event.requestRule) {
-			metadata.class += event.requestRule.whiteListRule ? ' green' : ' red';
-		}
-
-		var ruleText = '';
-		if (event.requestRule) {
-			if (event.requestRule.filterId === AntiBannerFiltersId.WHITE_LIST_FILTER_ID) {
-				ruleText = Messages.IN_WHITELIST;
-			} else {
-				ruleText = event.requestRule.ruleText;
-			}
-		}
-
-		var requestTypeClass = 'task-manager-content-header-body-col task-manager-content-item-type';
-		if (event.requestThirdParty) {
-			requestTypeClass += ' third-party';
-		}
-
-		var el = $('<div>', metadata);
-		el.append($('<div>', {
-			text: event.requestUrl,
-			'class': 'task-manager-content-header-body-col task-manager-content-item-url'
-		}));
-		el.append($('<div>', {text: RequestWizard.getRequestType(event.requestType), 'class': requestTypeClass}));
-		el.append($('<div>', {
-			text: ruleText,
-			'class': 'task-manager-content-header-body-col task-manager-content-item-rule'
-		}));
-		el.append($('<div>', {
-			text: RequestWizard.getSource(event.frameDomain),
-			'class': 'task-manager-content-header-body-col task-manager-content-item-source'
-		}));
-
-		return el;
-	},
-
-	_handleEventShow: function (el) {
-
-		var filterData = el.data();
-
-		var show = !this.searchRequest || StringUtils.containsIgnoreCase(filterData.requestUrl, this.searchRequest);
-		show &= this.searchTypes.length === 0 || this.searchTypes.indexOf(filterData.requestType) >= 0;
-
-		var checkboxes = !(this.searchWhitelisted || this.searchBlocked || this.searchThirdParty);
-		checkboxes |= this.searchWhitelisted && filterData.requestRule && filterData.requestRule.whiteListRule;
-		checkboxes |= this.searchBlocked && filterData.requestRule && !filterData.requestRule.whiteListRule;
-		checkboxes |= this.searchThirdParty && filterData.requestThirdParty;
-		show &= checkboxes;
-
-		if (show) {
-			el.removeClass('hidden');
-		} else {
-			el.addClass('hidden');
-		}
-	}
->>>>>>> aaebb9e0
 };
 
 var RequestWizard = function () {
@@ -806,7 +467,6 @@
 
 RequestWizard.prototype.showRequestInfoModal = function (frameInfo, filteringEvent) {
 
-<<<<<<< HEAD
     var template = this.requestInfoTemplate.clone();
 
     var requestRule = filteringEvent.requestRule;
@@ -903,104 +563,6 @@
     }
 
     this.showModal(template);
-=======
-	var template = this.requestInfoTemplate.clone();
-
-	var requestRule = filteringEvent.requestRule;
-
-	template.find('[attr-text="requestUrl"]').text(filteringEvent.requestUrl);
-	template.find('[attr-text="requestType"]').text(RequestWizard.getRequestType(filteringEvent.requestType));
-	template.find('[attr-text="frameDomain"]').text(RequestWizard.getSource(filteringEvent.frameDomain));
-	if (!filteringEvent.frameDomain || filteringEvent.frameDomain === null) {
-		template.find('[attr-text="frameDomain"]').closest('.adg-modal-window-locking-info-left-row').hide();
-	}
-
-	if (requestRule) {
-		if (requestRule.filterId != AntiBannerFiltersId.WHITE_LIST_FILTER_ID) {
-			template.find('[attr-text="requestRule"]').text(requestRule.ruleText);
-		} else {
-			template.find('[attr-text="requestRule"]').closest('.adg-modal-window-locking-info-left-row').hide();
-		}
-		template.find('[attr-text="requestRuleFilter"]').text(RequestWizard.getFilterName(requestRule.filterId));
-	} else {
-		template.find('[attr-text="requestRule"]').closest('.adg-modal-window-locking-info-left-row').hide();
-		template.find('[attr-text="requestRuleFilter"]').closest('.adg-modal-window-locking-info-left-row').hide();
-	}
-
-	if (filteringEvent.requestType == "IMAGE") {
-
-		template.removeClass('compact-view');
-
-		var imagePreview = template.find('[attr-src="requestUrl"]');
-		var image = new Image();
-		image.src = filteringEvent.requestUrl;
-		image.onload = function () {
-			var width = this.width;
-			var height = this.height;
-			if (width > 1 && height > 1) {
-				imagePreview.attr('src', filteringEvent.requestUrl);
-				imagePreview.parent().show();
-			}
-		};
-	}
-
-	//bind events
-	template.find('#openRequestNewTab').on('click', function (e) {
-		e.preventDefault();
-		contentPage.sendMessage({type: 'openTab', url: filteringEvent.requestUrl, options: {inNewWindow: true}});
-	});
-
-	var blockRequestButton = template.find('#blockRequest');
-	var unblockRequestButton = template.find('#unblockRequest');
-	var removeWhiteListDomainButton = template.find('#removeWhiteListDomain');
-	var removeUserFilterRuleButton = template.find('#removeUserFilterRule');
-
-	blockRequestButton.on('click', function (e) {
-		e.preventDefault();
-		this.closeModal();
-		this.showCreateBlockRuleModal(frameInfo, filteringEvent);
-	}.bind(this));
-
-	unblockRequestButton.on('click', function (e) {
-		e.preventDefault();
-		this.closeModal();
-		this.showCreateExceptionRuleModal(frameInfo, filteringEvent);
-	}.bind(this));
-
-	removeWhiteListDomainButton.on('click', function (e) {
-		e.preventDefault();
-		contentPage.sendMessage({type: 'unWhiteListFrame', frameInfo: frameInfo});
-		this.closeModal();
-	}.bind(this));
-
-	removeUserFilterRuleButton.on('click', function (e) {
-		e.preventDefault();
-		contentPage.sendMessage({
-			type: 'removeUserRule',
-			ruleText: requestRule.ruleText,
-			adguardDetected: frameInfo.adguardDetected
-		});
-		if (frameInfo.adguardDetected) {
-			// In integration mode rule may be present in whitelist filter
-			contentPage.sendMessage({type: 'unWhiteListFrame', frameInfo: frameInfo});
-		}
-		this.closeModal();
-	}.bind(this));
-
-	if (!requestRule) {
-		blockRequestButton.removeClass('hidden');
-	} else {
-		if (requestRule.filterId == AntiBannerFiltersId.USER_FILTER_ID) {
-			removeUserFilterRuleButton.removeClass('hidden');
-		} else if (requestRule.filterId == AntiBannerFiltersId.WHITE_LIST_FILTER_ID) {
-			removeWhiteListDomainButton.removeClass('hidden');
-		} else if (!requestRule.whiteListRule) {
-			unblockRequestButton.removeClass('hidden');
-		}
-	}
-
-	this.showModal(template);
->>>>>>> aaebb9e0
 };
 
 RequestWizard.prototype.showCreateBlockRuleModal = function (frameInfo, filteringEvent) {
@@ -1206,7 +768,6 @@
 
 contentPage.sendMessage({type: 'initializeFrameScript'}, function (response) {
 
-<<<<<<< HEAD
     userSettings = response.userSettings;
     filtersMetadata = response.filtersMetadata;
     environmentOptions = response.environmentOptions;
@@ -1217,6 +778,7 @@
     $(document).ready(function () {
 
         var pageController = new PageController();
+        pageController.init();
 
         function onEvent(event, tabInfo, filteringEvent) {
             switch (event) {
@@ -1273,78 +835,6 @@
         //unload event
         $(window).on('beforeunload', onUnload);
         $(window).on('unload', onUnload);
-
-        pageController.init();
     });
-=======
-	userSettings = response.userSettings;
-	filtersMetadata = response.filtersMetadata;
-	environmentOptions = response.environmentOptions;
-
-	AntiBannerFiltersId = response.constants.AntiBannerFiltersId;
-	EventNotifierTypes = response.constants.EventNotifierTypes;
-
-	$(document).ready(function () {
-
-		var pageController = new PageController();
-		pageController.init();
-
-		function onEvent(event, tabInfo, filteringEvent) {
-			switch (event) {
-				case EventNotifierTypes.TAB_ADDED:
-					pageController.onTabAdded(tabInfo);
-					break;
-				case EventNotifierTypes.TAB_UPDATE:
-					pageController.onTabUpdated(tabInfo);
-					break;
-				case EventNotifierTypes.TAB_CLOSE:
-					pageController.onTabClose(tabInfo);
-					break;
-				case EventNotifierTypes.TAB_RESET:
-					pageController.onTabReset(tabInfo);
-					break;
-				case EventNotifierTypes.LOG_EVENT_ADDED :
-					pageController.onEventAdded(tabInfo, filteringEvent);
-					break;
-			}
-		}
-
-		var events = [
-			EventNotifierTypes.TAB_ADDED,
-			EventNotifierTypes.TAB_UPDATE,
-			EventNotifierTypes.TAB_CLOSE,
-			EventNotifierTypes.TAB_RESET,
-			EventNotifierTypes.LOG_EVENT_ADDED
-		];
-
-		//set log is open
-		contentPage.sendMessage({type: 'onOpenFilteringLogPage'});
-
-		var listenerId;
-		//add listener for log events
-		contentPage.sendMessage({type: 'addEventListener', events: events}, function (response) {
-			listenerId = response.listenerId;
-		});
-
-		contentPage.onMessage.addListener(function (message) {
-			if (message.type == 'notifyListeners') {
-				onEvent.apply(this, message.args);
-			}
-		});
-
-		var onUnload = function () {
-			if (listenerId) {
-				contentPage.sendMessage({type: 'removeListener', listenerId: listenerId});
-				//set log is closed
-				contentPage.sendMessage({type: 'onCloseFilteringLogPage'});
-				listenerId = null;
-			}
-		};
-
-		//unload event
-		$(window).on('beforeunload', onUnload);
-		$(window).on('unload', onUnload);
-	});
->>>>>>> aaebb9e0
 
 });