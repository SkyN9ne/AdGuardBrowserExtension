<<<<<<< HEAD
/**
 * This file is part of Adguard Browser Extension (https://github.com/AdguardTeam/AdguardBrowserExtension).
 *
 * Adguard Browser Extension is free software: you can redistribute it and/or modify
 * it under the terms of the GNU Lesser General Public License as published by
 * the Free Software Foundation, either version 3 of the License, or
 * (at your option) any later version.
 *
 * Adguard Browser Extension is distributed in the hope that it will be useful,
 * but WITHOUT ANY WARRANTY; without even the implied warranty of
 * MERCHANTABILITY or FITNESS FOR A PARTICULAR PURPOSE.  See the
 * GNU Lesser General Public License for more details.
 *
 * You should have received a copy of the GNU Lesser General Public License
 * along with Adguard Browser Extension.  If not, see <http://www.gnu.org/licenses/>.
 */
/* global Nanobar, contentPage */
document.addEventListener("DOMContentLoaded", function () {
    var nanobar = new Nanobar({
        classname: 'adg-progress-bar',
    });

    nanobar.go(15);

    function onLoaded() {
        nanobar.go(100);
        setTimeout(function () {
            if (window) {
                contentPage.sendMessage({type: 'openThankYouPage'});
            }
        }, 1000);
    }

    function checkRequestFilterReady() {
        contentPage.sendMessage({type: 'checkRequestFilterReady'}, function (response) {
            if (response.ready) {
                onLoaded();
            } else {
                setTimeout(checkRequestFilterReady, 500);
            }
        });
    }

    checkRequestFilterReady();
});
=======
/**
 * This file is part of Adguard Browser Extension (https://github.com/AdguardTeam/AdguardBrowserExtension).
 *
 * Adguard Browser Extension is free software: you can redistribute it and/or modify
 * it under the terms of the GNU Lesser General Public License as published by
 * the Free Software Foundation, either version 3 of the License, or
 * (at your option) any later version.
 *
 * Adguard Browser Extension is distributed in the hope that it will be useful,
 * but WITHOUT ANY WARRANTY; without even the implied warranty of
 * MERCHANTABILITY or FITNESS FOR A PARTICULAR PURPOSE.  See the
 * GNU Lesser General Public License for more details.
 *
 * You should have received a copy of the GNU Lesser General Public License
 * along with Adguard Browser Extension.  If not, see <http://www.gnu.org/licenses/>.
 */
/* global $, NProgress, contentPage */
$(document).ready(function () {

    NProgress.inc();

    function onLoaded() {
        NProgress.done();
        setTimeout(function () {
            if (window) {
                contentPage.sendMessage({type: 'openThankYouPage'});
            }
        }, 1000);
    }

    function checkRequestFilterReady() {
        contentPage.sendMessage({type: 'checkRequestFilterReady'}, function (response) {
            if (response.ready) {
                onLoaded();
            } else {
                setTimeout(checkRequestFilterReady, 500);
            }
        });
    }

    checkRequestFilterReady();
});
>>>>>>> b79130ed
<|MERGE_RESOLUTION|>--- conflicted
+++ resolved
@@ -1,4 +1,3 @@
-<<<<<<< HEAD
 /**
  * This file is part of Adguard Browser Extension (https://github.com/AdguardTeam/AdguardBrowserExtension).
  *
@@ -43,48 +42,4 @@
     }
 
     checkRequestFilterReady();
-});
-=======
-/**
- * This file is part of Adguard Browser Extension (https://github.com/AdguardTeam/AdguardBrowserExtension).
- *
- * Adguard Browser Extension is free software: you can redistribute it and/or modify
- * it under the terms of the GNU Lesser General Public License as published by
- * the Free Software Foundation, either version 3 of the License, or
- * (at your option) any later version.
- *
- * Adguard Browser Extension is distributed in the hope that it will be useful,
- * but WITHOUT ANY WARRANTY; without even the implied warranty of
- * MERCHANTABILITY or FITNESS FOR A PARTICULAR PURPOSE.  See the
- * GNU Lesser General Public License for more details.
- *
- * You should have received a copy of the GNU Lesser General Public License
- * along with Adguard Browser Extension.  If not, see <http://www.gnu.org/licenses/>.
- */
-/* global $, NProgress, contentPage */
-$(document).ready(function () {
-
-    NProgress.inc();
-
-    function onLoaded() {
-        NProgress.done();
-        setTimeout(function () {
-            if (window) {
-                contentPage.sendMessage({type: 'openThankYouPage'});
-            }
-        }, 1000);
-    }
-
-    function checkRequestFilterReady() {
-        contentPage.sendMessage({type: 'checkRequestFilterReady'}, function (response) {
-            if (response.ready) {
-                onLoaded();
-            } else {
-                setTimeout(checkRequestFilterReady, 500);
-            }
-        });
-    }
-
-    checkRequestFilterReady();
-});
->>>>>>> b79130ed
+});