--- conflicted
+++ resolved
@@ -125,15 +125,9 @@
      * @param tab Tab
      * @returns true if Tab have white list rule
      */
-<<<<<<< HEAD
-    var isTabWhiteListed = function (tab) {
-        var frameWhiteListRule = adguard.tabs.getTabMetadata(tab.tabId, 'frameWhiteListRule');
-        return frameWhiteListRule && frameWhiteListRule.isDocumentWhitelistRule();
-=======
     const isTabWhiteListed = function (tab) {
         const frameWhiteListRule = adguard.tabs.getTabMetadata(tab.tabId, 'frameWhiteListRule');
-        return frameWhiteListRule && frameWhiteListRule.isDocumentWhiteList();
->>>>>>> d744d767
+        return frameWhiteListRule && frameWhiteListRule.isDocumentWhitelistRule();
     };
 
     /**
