/**
 * This file is part of Adguard Browser Extension (https://github.com/AdguardTeam/AdguardBrowserExtension).
 *
 * Adguard Browser Extension is free software: you can redistribute it and/or modify
 * it under the terms of the GNU Lesser General Public License as published by
 * the Free Software Foundation, either version 3 of the License, or
 * (at your option) any later version.
 *
 * Adguard Browser Extension is distributed in the hope that it will be useful,
 * but WITHOUT ANY WARRANTY; without even the implied warranty of
 * MERCHANTABILITY or FITNESS FOR A PARTICULAR PURPOSE.  See the
 * GNU Lesser General Public License for more details.
 *
 * You should have received a copy of the GNU Lesser General Public License
 * along with Adguard Browser Extension.  If not, see <http://www.gnu.org/licenses/>.
 */

/**
 * Sync settings service
 *
 * @type {{syncSettings, setSyncProvider}}
 */
(function (api, adguard, global) {

    var MANIFEST_PATH = "manifest.json";

    var MIN_COMPATIBLE_VERSION_PROP = "min-compatible-version";
    var PROTOCOL_VERSION_PROP = "protocol-version";

    var CURRENT_PROVIDER_PROP = 'current-sync-provider';
    var LAST_SYNC_TIME_PROP = 'last-sync-time';
    var SYNC_STATUS_PROP = 'sync-status';

    var syncProvider = null;
    var lastSyncTime = null;
    var syncEnabled;

    /**
     * Sections revisions
     */
    var sectionsRevisions = (function () {

        var revisions = {};

        var getSectionHash = function (section) {
            return global.SHA256.hash(JSON.stringify(section));
        };

        var update = function (sectionName, section) {
            revisions[sectionName] = getSectionHash(section);
        };

        var updateIfEmpty = function (sectionName, section) {
            if (sectionName in revisions) {
                return;
            }
            update(sectionName, section);
        };

        var isUpdated = function (sectionName, section) {
            return revisions[sectionName] !== getSectionHash(section);
        };

        return {
            update: update,
            updateIfEmpty: updateIfEmpty,
            isUpdated: isUpdated
        };

    })();

    /**
     * Loads remote section
     * @param sectionName
     * @param callback
     */
    function loadRemoteSection(sectionName, callback) {
        syncProvider.load(sectionName, callback);
    }

    /**
     * Loads local section
     * @param sectionName
     * @param callback
     */
    var loadLocalSection = function (sectionName, callback) {
        api.settingsProvider.loadSection(sectionName, function (section) {
            if (section === false) {
                callback(false);
                return;
            }
            if (section) {
                // If section is loaded first time, updates it revision.
                sectionsRevisions.updateIfEmpty(sectionName, section);
            }
            callback(section);
        });
    };

    /**
     * Saves remote section
     * @param sectionName
     * @param section
     * @param callback
     */
    function saveRemoteSection(sectionName, section, callback) {
        syncProvider.save(sectionName, section, function (success) {
            if (success) {
                // Saves revision for loaded section
                sectionsRevisions.update(sectionName, section);
            }
            callback(success);
        });
    }

    /**
     * Saves and apply local section
     * @param sectionName
     * @param section
     * @param callback
     */
    var saveLocalSection = function (sectionName, section, callback) {
        api.settingsProvider.applySection(sectionName, section, function (success) {
            if (success) {
                // Section was applied. Updates revision.
                sectionsRevisions.update(sectionName, section);
            }
            callback(success);
        });
    };

    /**
     * Checks section was updated after the last sync
     * @param sectionName
     * @param section
     */
    var isSectionUpdated = function (sectionName, section) {
        return sectionsRevisions.isUpdated(sectionName, section);
    };

    /**
     * Constructs the special object containing information about manifests protocols compatibility and then sorts data sections
     * into arrays by directions we should sync the data.
     *
     * @param remoteManifest
     * @param localManifest
     * @returns {{canRead: boolean, canWrite: boolean, sectionsRemoteToLocal: Array, sectionsLocalToRemote: Array}}
     */
    function findCompatibility(remoteManifest, localManifest) {

        var canRead = remoteManifest[MIN_COMPATIBLE_VERSION_PROP] <= localManifest[MIN_COMPATIBLE_VERSION_PROP];
        var canWrite = remoteManifest[PROTOCOL_VERSION_PROP] <= localManifest[PROTOCOL_VERSION_PROP];

        if (!canRead) {
            return {canRead: false};
        }

        var i;
        var merge = {};

        var localSection, remoteSection, sectionName;

        for (i = 0; i < localManifest.sections.length; i++) {
            localSection = localManifest.sections[i];
            sectionName = localSection.name;
            merge[sectionName] = {
                timestamp: localSection.timestamp,
                local: true
            };
        }

        for (i = 0; i < remoteManifest.sections.length; i++) {

            remoteSection = remoteManifest.sections[i];
            sectionName = remoteSection.name;

            localSection = merge[sectionName];

            if (localSection && localSection.timestamp === remoteSection.timestamp) {
                // Doing nothing. It's synced
                delete merge[sectionName];
                continue;
            }

            if (!localSection || localSection.timestamp < remoteSection.timestamp) {
                // Local section doesn't exist or it's outdated
                merge[sectionName] = {
                    timestamp: remoteSection.timestamp,
                    local: false
                };
            }

            // Remote section doesn't exist or it's outdated. In this case we use local section, that is already in merge object
        }

        var sectionsRemoteToLocal = [];
        var sectionsLocalToRemote = [];

        for (sectionName in merge) {
            if (!merge.hasOwnProperty(sectionName)) {
                continue;
            }
            var section = merge[sectionName];
            if (section.local) {
                if (canWrite) {
                    sectionsLocalToRemote.push({
                        name: sectionName,
                        timestamp: section.timestamp
                    });
                }
            } else {
                sectionsRemoteToLocal.push({
                    name: sectionName,
                    timestamp: section.timestamp
                });
            }
        }

        return {
            canRead: canRead,
            canWrite: canWrite,
            sectionsRemoteToLocal: sectionsRemoteToLocal,
            sectionsLocalToRemote: sectionsLocalToRemote
        };
    }

    /**
     * Validates remote manifest
     * @param manifest
     * @returns {*}
     */
    function validateManifest(manifest) {
        return manifest[MIN_COMPATIBLE_VERSION_PROP] && manifest[PROTOCOL_VERSION_PROP];
    }

    function updateManifestSections(manifest, sections) {
        for (var i = 0; i < sections.length; i++) {
            var section = sections[i];
            var found = false;
            for (var j = 0; j < manifest.sections.length; j++) {
                var manifestSection = manifest.sections[j];
                if (manifestSection.name === section.name) {
                    // Section found, update timestmap
                    manifestSection.timestamp = section.timestamp;
                    found = true;
                }
            }
            if (!found) {
                manifest.sections.push({
                    name: section.name,
                    timestamp: section.timestamp
                });
            }
        }
    }

    /**
     * So how does it work:
     * At first we load manifests for remote and local and then are trying to find can we merge the datasets comparing
     * protocol versions. Then comparing the timestamps for sections we find the newer data and pick it in some collections
     * corresponding to the direction: remote-to-local or local-to-remote.
     *
     * After that we load selected data sections and process the compatibility result by processSections method,
     * simply saving the newer sections to remote or local storage.
     *
     * As the end we updated manifests with processSections result, setting up the sections timestamps.
     *
     * @param callback
     */
    function processManifest(callback) {

        var onManifestLoaded = function (remoteManifest) {

            adguard.console.info('Processing remote manifest..');

            if (remoteManifest === false) {
                // Unable to fetch remote manifest
                adguard.console.warn('Error loading remote manifest');
                callback(false);
                return;
            }

            var localManifest = api.settingsProvider.loadLocalManifest();

            if (!remoteManifest) {

                adguard.console.info('Remote manifest does not exist');
                remoteManifest = api.settingsProvider.getEmptyLocalManifest();

                if (!localManifest.timestamp) {
                    // Force sync manifest
                    api.settingsProvider.syncLocalManifest(localManifest, Date.now());
                }
            }

            if (!validateManifest(remoteManifest)) {
                adguard.console.warn('Remote manifest is not valid');
                callback(false);
                return;
            }

            var compatibility = findCompatibility(remoteManifest, localManifest);
            if (!compatibility.canRead) {
                adguard.console.warn('Protocol versions are not compatible');
                callback(false);
                return;
            }

            processSections(compatibility.sectionsLocalToRemote, compatibility.sectionsRemoteToLocal, function (success, updatedSections) {

                if (!success) {
                    callback(false);
                    return;
                }

                adguard.console.info('Sections updated local-to-remote: {0}, remote-to-local: {1}', updatedSections.localToRemote.length, updatedSections.remoteToLocal.length);

                // Mark manifests as synchronized
                var syncTime = Math.max(localManifest.timestamp, remoteManifest.timestamp);

                // Setup sync time for updated local sections
                if (updatedSections.remoteToLocal.length > 0) {
                    adguard.console.debug('Saving local manifest..');
                    localManifest.timestamp = syncTime;
                    updateManifestSections(localManifest, updatedSections.remoteToLocal);
                    api.settingsProvider.syncLocalManifest(localManifest);
                }

                if (compatibility.canWrite && updatedSections.localToRemote.length > 0) {

                    // Sets that the browser extension has applied the last changes
                    remoteManifest["app-id"] = localManifest["app-id"];

                    // Setup sync time for updated remote sections
                    adguard.console.debug('Saving remote manifest..');
                    remoteManifest.timestamp = syncTime;
                    updateManifestSections(remoteManifest, updatedSections.localToRemote);

                    saveRemoteSection(MANIFEST_PATH, remoteManifest, callback);

                } else {
                    callback(true);
                }
            });
        };

        adguard.console.debug('Loading remote manifest..');
        loadRemoteSection(MANIFEST_PATH, onManifestLoaded);
    }

    /**
     * Processes sections synchronization.
     * Return object with updates sections info.
     *
     * @param sectionsLocalToRemote Array of local sections that should be push to remote
     * @param sectionsRemoteToLocal Array of remote sections that should be applied to local
     * @param callback Finish callback
     */
    function processSections(sectionsLocalToRemote, sectionsRemoteToLocal, callback) {

        var updatedSections = {
            localToRemote: [],
            remoteToLocal: []
        };

        var pushLocalToRemoteSection = function (section) {
            updatedSections.localToRemote.push(section);
        };

        var pushRemoteToLocalSection = function (section) {
            updatedSections.remoteToLocal.push(section);
        };

        var dfds = [];
        var dfd;

        for (var i = 0; i < sectionsLocalToRemote.length; i++) {
            dfd = updateLocalToRemoteSection(sectionsLocalToRemote[i], pushLocalToRemoteSection);
            dfds.push(dfd);
        }

        for (var j = 0; j < sectionsRemoteToLocal.length; j++) {
            dfd = updateRemoteToLocalSection(sectionsRemoteToLocal[j], pushRemoteToLocalSection);
            dfds.push(dfd);
        }

        adguard.utils.Promise.all(dfds).then(function () {
            adguard.console.info('Sections updated successfully');
            callback(true, updatedSections);
        }, function () {
            adguard.console.error('Sections update failed');
            callback(false, updatedSections);
        });
    }

    /**
     * Constructs section for application and saves it to sync provider
     * @param section Section to construct and save
     * @param callback Constructed section callback
     */
    function updateLocalToRemoteSection(section, callback) {

        var sectionName = section.name;
        adguard.console.info('Updating local to remote: {0}', section.name);

        var dfd = new adguard.utils.Promise();

        // If section isn't supported just skip it
        if (!api.settingsProvider.isSectionSupported(sectionName)) {
            callback(section);
            dfd.resolve();
            return dfd;
        }

        /**
         * Saves section to sync provider
         * @param localSection Section object
         */
        var onSectionLoaded = function (localSection) {

            if (!localSection) {
                adguard.console.error('Local {0} section loading failed', sectionName);
                dfd.reject();
                return;
            }

            adguard.console.debug('Local {0} section loaded', sectionName);

            saveRemoteSection(sectionName, localSection, function (success) {
                if (success) {
                    adguard.console.info('Remote {0} section updated', sectionName);
                    callback(section);
                    dfd.resolve();
                } else {
                    adguard.console.error('Remote {0} section update failed', sectionName);
                    dfd.reject();
                }
            });
        };

        // Constructs section object from application settings
        loadLocalSection(sectionName, onSectionLoaded);

        return dfd;
    }

    /**
     * Loads section from sync provider and applies it to application
     * @param section Section to load and apply
     * @param callback Applied section callback
     * @returns {*}
     */
    function updateRemoteToLocalSection(section, callback) {

        var sectionName = section.name;
        adguard.console.info('Updating remote to local: {0}', sectionName);

        var dfd = adguard.utils.Promise();

        // If section isn't supported just skip it
        if (!api.settingsProvider.isSectionSupported(sectionName)) {
            callback(section);
            dfd.resolve();
            return dfd;
        }

        /**
         * Applies remote section to application
         * @param remoteSection Section object
         */
        var onSectionLoaded = function (remoteSection) {

            if (!remoteSection) {
                adguard.console.error('Remote {0} section loading failed', sectionName);
                dfd.reject();
                return;
            }

            adguard.console.debug('Remote {0} section loaded', sectionName);

            saveLocalSection(sectionName, remoteSection, function (success) {
                if (success) {
                    adguard.console.info('Local {0} section applied', sectionName);
                    callback(section);
                    dfd.resolve();
                } else {
                    adguard.console.error('Local {0} section apply failed', sectionName);
                    dfd.reject();
                }
            });
        };

        // Load section from sync provider
        loadRemoteSection(sectionName, onSectionLoaded);

        return dfd;
    }

    function getLastSyncTime() {
        if (!lastSyncTime) {
            lastSyncTime = parseInt(adguard.localStorage.getItem(LAST_SYNC_TIME_PROP));
        }

        return lastSyncTime;
    }

    var toggleSyncStatus = function (enabled) {
        if (enabled === undefined) {
            syncEnabled = !syncEnabled;
        } else {
            syncEnabled = enabled;
        }

        adguard.localStorage.setItem(SYNC_STATUS_PROP, syncEnabled);
    };

    var init = function () {
        syncEnabled = adguard.localStorage.getItem(SYNC_STATUS_PROP) === 'true';

        var providerName = adguard.localStorage.getItem(CURRENT_PROVIDER_PROP);
        if (providerName) {
            setSyncProvider(providerName);
        }
    };

<<<<<<< HEAD
    var setSyncProvider = function (providerName) {
=======
    /**
     * Sets sync provider to current service
     */
    var setSyncProvider = function (providerName) {

>>>>>>> ae551b87
        //TODO: check provider is compatible with the current browser

        var providerService = api.syncProviders.getProvider(providerName);
        if (!providerService) {
            return;
        }

        syncProvider = providerService;
        adguard.console.info('Sync provider has been set to {0}', providerName);
        adguard.localStorage.setItem(CURRENT_PROVIDER_PROP, providerName);

        if (providerService.oauthSupported) {
            if (!api.oauthService.isAuthorized(providerName)) {
<<<<<<< HEAD
=======
                var csrfState = api.oauthService.getOrGenerateCSRFState();
                adguard.tabs.create({
                    active: true,
                    type: 'popup',
                    url: providerService.getAuthUrl('https://testsync.adguard.com/oauth?provider=' + providerName, csrfState)
                });
>>>>>>> ae551b87
                return;
            }
        }

        providerService.init();
    };

    /**
     * Removes sync provider
     */
    var removeSyncProvider = function (providerName) {
        providerName = providerName || adguard.localStorage.getItem(CURRENT_PROVIDER_PROP);
        if (!providerName) {
            return;
        }

        syncProvider = null;
        adguard.console.debug('Sync provider {0} has been unset', providerName.name);
<<<<<<< HEAD

        var providerService = findProviderByName(providerName);
        if (providerService && typeof providerService.shutdown === 'function') {
=======
        var providerService = api.syncProviders.getProvider(providerName);
        if (providerService) {
>>>>>>> ae551b87
            providerService.shutdown();
        }
    };

    /**
     * Synchronizes settings between current application and sync provider
     */
    var syncSettings = function (callback) {

        adguard.console.info('Synchronizing settings..');

        if (!syncEnabled) {
            adguard.console.warn('Sync is disabled');
            if (callback) {
                callback(false);
            }
            return;
        }

        if (!syncProvider) {
            adguard.console.warn('Sync provider is not defined');
            if (callback) {
                callback(false);
            }
            return;
        }

        if (syncProvider.oauthSupported && !api.oauthService.isAuthorized(syncProvider.name)) {
            adguard.console.warn('Sync provider is not authorized');
            if (callback) {
                callback(false);
            }
            return;
        }

        processManifest(function (success) {
            if (success) {
                lastSyncTime = Date.now();
                adguard.localStorage.setItem(LAST_SYNC_TIME_PROP, lastSyncTime);

                adguard.console.info('Synchronizing settings finished');
            } else {
                adguard.console.warn('Error synchronizing settings');
            }

            if (callback) {
                callback(success);
            }
        });
    };

    var getSyncStatus = function () {

        var enabled = syncEnabled;
        var lastSyncTime = getLastSyncTime();
        var syncProviderName = null;
        var isAuthenticated = true;
        var isOAuthSupported;
        if (syncProvider) {
            syncProviderName = syncProvider.name;
            isOAuthSupported = syncProvider.oauthSupported;

            if (isOAuthSupported) {
                isAuthenticated = api.oauthService.isAuthorized(syncProviderName);
            }
        } else {
            isAuthenticated = false;
        }

        return {
            enabled: enabled,
            lastSyncTime: lastSyncTime,
            syncProvider: syncProviderName,
            isOAuthSupported: isOAuthSupported,
            isAuthenticated: isAuthenticated
        };
    };

    var authorize = function () {
        if (!syncProvider) {
            adguard.console.warn('Sync provider is not defined');
            return;
        }

        if (syncProvider.oauthSupported) {
            api.oauthService.authorize(syncProvider.name);
        } else {
            adguard.console.warn('Sync provider doesn\'t support oauth');
        }
    };

    var dropAuth = function () {
        if (!syncProvider) {
            adguard.console.warn('Sync provider is not defined');
            return;
        }

        if (syncProvider.oauthSupported) {
            api.oauthService.revokeToken(syncProvider.name);
        } else {
            adguard.console.warn('Sync provider doesn\'t support oauth');
        }
    };

    api.sections = {
        loadLocalSection: loadLocalSection,
        isSectionUpdated: isSectionUpdated
    };

    api.syncService = {
        /**
         * Initializes sync service
         */
        init: init,
        setSyncProvider: setSyncProvider,
        removeSyncProvider: removeSyncProvider,
<<<<<<< HEAD
        /**
         * Synchronizes settings between current application and sync provider
         */
        syncSettings: syncSettings,
        /**
         * Returns sync status
         */
        getSyncStatus: getSyncStatus,
        /**
         * Authorize current sync provider
         */
        authorize: authorize,
        /**
         * Drops current provider authorization
         */
        dropAuth: dropAuth,
        /**
         * Enables/disables sync
         */
        toggleSyncStatus: toggleSyncStatus
=======
        syncSettings: syncSettings
>>>>>>> ae551b87
    };

})(adguard.sync, adguard, window);<|MERGE_RESOLUTION|>--- conflicted
+++ resolved
@@ -75,7 +75,11 @@
      * @param callback
      */
     function loadRemoteSection(sectionName, callback) {
-        syncProvider.load(sectionName, callback);
+        if (syncProvider) {
+            syncProvider.load(sectionName, callback);
+        } else {
+            callback(false);
+        }
     }
 
     /**
@@ -104,13 +108,18 @@
      * @param callback
      */
     function saveRemoteSection(sectionName, section, callback) {
-        syncProvider.save(sectionName, section, function (success) {
-            if (success) {
-                // Saves revision for loaded section
-                sectionsRevisions.update(sectionName, section);
-            }
-            callback(success);
-        });
+        if (syncProvider) {
+            syncProvider.save(sectionName, section, function (success) {
+                if (success) {
+                    // Saves revision for loaded section
+                    sectionsRevisions.update(sectionName, section);
+                }
+                callback(success);
+            });
+        } else {
+            callback(false);
+        }
+
     }
 
     /**
@@ -505,6 +514,7 @@
     }
 
     var toggleSyncStatus = function (enabled) {
+
         if (enabled === undefined) {
             syncEnabled = !syncEnabled;
         } else {
@@ -512,10 +522,17 @@
         }
 
         adguard.localStorage.setItem(SYNC_STATUS_PROP, syncEnabled);
+
+        if (syncEnabled) {
+            init();
+        } else {
+            shutdown();
+        }
     };
 
     var init = function () {
-        syncEnabled = adguard.localStorage.getItem(SYNC_STATUS_PROP) === 'true';
+
+        syncEnabled = String(adguard.localStorage.getItem(SYNC_STATUS_PROP)) === 'true';
 
         var providerName = adguard.localStorage.getItem(CURRENT_PROVIDER_PROP);
         if (providerName) {
@@ -523,64 +540,33 @@
         }
     };
 
-<<<<<<< HEAD
+    var shutdown = function () {
+        if (syncProvider) {
+            syncProvider.shutdown();
+            syncProvider = null;
+        }
+    };
+
+    /**
+     * Sets sync provider to current service
+     */
     var setSyncProvider = function (providerName) {
-=======
-    /**
-     * Sets sync provider to current service
-     */
-    var setSyncProvider = function (providerName) {
-
->>>>>>> ae551b87
-        //TODO: check provider is compatible with the current browser
-
-        var providerService = api.syncProviders.getProvider(providerName);
-        if (!providerService) {
+
+        var provider = api.syncProviders.getProvider(providerName);
+        if (!provider) {
             return;
         }
 
-        syncProvider = providerService;
+        if (syncProvider) {
+            syncProvider.shutdown();
+        }
+
         adguard.console.info('Sync provider has been set to {0}', providerName);
         adguard.localStorage.setItem(CURRENT_PROVIDER_PROP, providerName);
 
-        if (providerService.oauthSupported) {
-            if (!api.oauthService.isAuthorized(providerName)) {
-<<<<<<< HEAD
-=======
-                var csrfState = api.oauthService.getOrGenerateCSRFState();
-                adguard.tabs.create({
-                    active: true,
-                    type: 'popup',
-                    url: providerService.getAuthUrl('https://testsync.adguard.com/oauth?provider=' + providerName, csrfState)
-                });
->>>>>>> ae551b87
-                return;
-            }
-        }
-
-        providerService.init();
-    };
-
-    /**
-     * Removes sync provider
-     */
-    var removeSyncProvider = function (providerName) {
-        providerName = providerName || adguard.localStorage.getItem(CURRENT_PROVIDER_PROP);
-        if (!providerName) {
-            return;
-        }
-
-        syncProvider = null;
-        adguard.console.debug('Sync provider {0} has been unset', providerName.name);
-<<<<<<< HEAD
-
-        var providerService = findProviderByName(providerName);
-        if (providerService && typeof providerService.shutdown === 'function') {
-=======
-        var providerService = api.syncProviders.getProvider(providerName);
-        if (providerService) {
->>>>>>> ae551b87
-            providerService.shutdown();
+        if (api.oauthService.isAuthorized(providerName) && syncEnabled) {
+            syncProvider = provider;
+            provider.init();
         }
     };
 
@@ -607,7 +593,7 @@
             return;
         }
 
-        if (syncProvider.oauthSupported && !api.oauthService.isAuthorized(syncProvider.name)) {
+        if (!api.oauthService.isAuthorized(syncProvider.name)) {
             adguard.console.warn('Sync provider is not authorized');
             if (callback) {
                 callback(false);
@@ -633,55 +619,21 @@
 
     var getSyncStatus = function () {
 
-        var enabled = syncEnabled;
-        var lastSyncTime = getLastSyncTime();
-        var syncProviderName = null;
-        var isAuthenticated = true;
-        var isOAuthSupported;
-        if (syncProvider) {
-            syncProviderName = syncProvider.name;
-            isOAuthSupported = syncProvider.oauthSupported;
-
-            if (isOAuthSupported) {
-                isAuthenticated = api.oauthService.isAuthorized(syncProviderName);
-            }
-        } else {
-            isAuthenticated = false;
-        }
-
+        var providers = api.syncProviders.getProvidersInfo();
+        var currentProvider = null;
+
+        var providerName = adguard.localStorage.getItem(CURRENT_PROVIDER_PROP);
+        if (providerName) {
+            currentProvider = providers.filter(function (p) {
+                return p.name === providerName;
+            })[0];
+        }
         return {
-            enabled: enabled,
-            lastSyncTime: lastSyncTime,
-            syncProvider: syncProviderName,
-            isOAuthSupported: isOAuthSupported,
-            isAuthenticated: isAuthenticated
-        };
-    };
-
-    var authorize = function () {
-        if (!syncProvider) {
-            adguard.console.warn('Sync provider is not defined');
-            return;
-        }
-
-        if (syncProvider.oauthSupported) {
-            api.oauthService.authorize(syncProvider.name);
-        } else {
-            adguard.console.warn('Sync provider doesn\'t support oauth');
-        }
-    };
-
-    var dropAuth = function () {
-        if (!syncProvider) {
-            adguard.console.warn('Sync provider is not defined');
-            return;
-        }
-
-        if (syncProvider.oauthSupported) {
-            api.oauthService.revokeToken(syncProvider.name);
-        } else {
-            adguard.console.warn('Sync provider doesn\'t support oauth');
-        }
+            enabled: syncEnabled,
+            lastSyncTime: getLastSyncTime(),
+            providers: providers,
+            currentProvider: currentProvider
+        };
     };
 
     api.sections = {
@@ -694,9 +646,14 @@
          * Initializes sync service
          */
         init: init,
+        /**
+         * Shutdown sync service
+         */
+        shutdown: shutdown,
+        /**
+         * Sets sync provider to current service
+         */
         setSyncProvider: setSyncProvider,
-        removeSyncProvider: removeSyncProvider,
-<<<<<<< HEAD
         /**
          * Synchronizes settings between current application and sync provider
          */
@@ -706,20 +663,9 @@
          */
         getSyncStatus: getSyncStatus,
         /**
-         * Authorize current sync provider
-         */
-        authorize: authorize,
-        /**
-         * Drops current provider authorization
-         */
-        dropAuth: dropAuth,
-        /**
          * Enables/disables sync
          */
         toggleSyncStatus: toggleSyncStatus
-=======
-        syncSettings: syncSettings
->>>>>>> ae551b87
     };
 
 })(adguard.sync, adguard, window);