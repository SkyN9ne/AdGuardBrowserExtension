--- conflicted
+++ resolved
@@ -21,20 +21,20 @@
 
     /**
      * Records filtering rule hit
-     * 
+     *
      * @param tab            Tab object
      * @param requestRule    Rule to record
      * @param requestUrl     Request URL
-     * @param framesMap      Frames map
-     */
-    var recordRuleHit = function(tab, requestRule, requestUrl, framesMap) {
-        if (requestRule && 
-            !FilterUtils.isUserFilterRule(requestRule) && 
-            !FilterUtils.isWhiteListFilterRule(requestRule) && 
-            !framesMap.isIncognitoTab(tab)) {
-            
-            var domain = framesMap.getFrameDomain(tab);
-            filterRulesHitCount.addRuleHit(domain, requestRule.ruleText, requestRule.filterId, requestUrl);
+     */
+    var recordRuleHit = function(tab, requestRule, requestUrl) {
+        if (requestRule &&
+            adguard.settings.collectHitsCount() &&
+            !adguard.utils.filters.isUserFilterRule(requestRule) &&
+            !adguard.utils.filters.isWhiteListFilterRule(requestRule) &&
+            !adguard.frames.isIncognitoTab(tab)) {
+
+            var domain = adguard.frames.getFrameDomain(tab);
+            adguard.hitStats.addRuleHit(domain, requestRule.ruleText, requestRule.filterId, requestUrl);
         }
     };
 
@@ -60,29 +60,25 @@
             };
         }
 
-<<<<<<< HEAD
-        if (adguard.frames.isTabAdguardDetected(tab) || adguard.frames.isTabProtectionDisabled(tab) || adguard.frames.isTabWhiteListed(tab)) {
-=======
-        if (this.framesMap.isTabAdguardDetected(tab) || 
-            this.framesMap.isTabProtectionDisabled(tab)) {
->>>>>>> 5b420f9f
+        if (adguard.frames.isTabAdguardDetected(tab) ||
+            adguard.frames.isTabProtectionDisabled(tab)) {
             return result;
         }
 
         // Looking for the whitelist rule
-        var whitelistRule = this.framesMap.getFrameWhiteListRule(tab);
+        var whitelistRule = adguard.frames.getFrameWhiteListRule(tab);
         if (!whitelistRule) {
-            // Check whitelist for current frame
-            var mainFrameUrl = this.framesMap.getMainFrameUrl(tab);
-            whitelistRule = this.antiBannerService.getRequestFilter().findWhiteListRule(documentUrl, mainFrameUrl, RequestTypes.DOCUMENT);
+            //Check whitelist for current frame
+            var mainFrameUrl = adguard.frames.getMainFrameUrl(tab);
+            whitelistRule = adguard.requestFilter.findWhiteListRule(documentUrl, mainFrameUrl, adguard.RequestTypes.DOCUMENT);
         }
 
         // Record rule hit
-        recordRuleHit(tab, whitelistRule, documentUrl, this.framesMap);
+        recordRuleHit(tab, whitelistRule, documentUrl);
 
         // It's important to check this after the recordRuleHit call
         // as otherwise we will never record $document rules hit for domain
-        if (this.framesMap.isTabWhiteListed(tab)) {
+        if (adguard.frames.isTabWhiteListed(tab)) {
             return result;
         }
 
@@ -98,19 +94,10 @@
             useShadowDom: adguard.utils.browser.isShadowDomSupported()
         };
 
-<<<<<<< HEAD
-        var whitelistRule = adguard.frames.getFrameWhiteListRule(tab);
-        if (!whitelistRule) {
-            //Check whitelist for current frame
-            var mainFrameUrl = adguard.frames.getMainFrameUrl(tab);
-            whitelistRule = adguard.requestFilter.findWhiteListRule(documentUrl, mainFrameUrl, adguard.RequestTypes.DOCUMENT);
-        }
-=======
         // Check what exactly is disabled by this rule
->>>>>>> 5b420f9f
         var genericHideFlag = genericHide || (whitelistRule && whitelistRule.checkContentType("GENERICHIDE"));
         var elemHideFlag = whitelistRule && whitelistRule.checkContentType("ELEMHIDE");
-        
+
         if (!elemHideFlag) {
             // Element hiding rules aren't disabled, so we should use them            
             if (shouldLoadAllSelectors(result.collapseAllElements)) {
@@ -122,12 +109,8 @@
 
         var jsInjectFlag = whitelistRule && whitelistRule.checkContentType("JSINJECT");
         if (!jsInjectFlag) {
-<<<<<<< HEAD
+            // JS rules aren't disabled, returning them
             result.scripts = adguard.requestFilter.getScriptsForUrl(documentUrl);
-=======
-            // JS rules aren't disabled, returning them
-            result.scripts = this.antiBannerService.getRequestFilter().getScriptsForUrl(documentUrl);
->>>>>>> 5b420f9f
         }
 
         return result;
@@ -149,9 +132,7 @@
 
         var requestRule = getRuleForRequest(tab, requestUrl, referrerUrl, adguard.RequestTypes.WEBSOCKET);
 
-        if (adguard.isModuleSupported('filteringLog')) {
-            adguard.filteringLog.addEvent(tab, requestUrl, referrerUrl, adguard.RequestTypes.WEBSOCKET, requestRule);
-        }
+        adguard.filteringLog.addEvent(tab, requestUrl, referrerUrl, adguard.RequestTypes.WEBSOCKET, requestRule);
 
         return isRequestBlockedByRule(requestRule);
     };
@@ -230,13 +211,8 @@
             // We do nothing more in this case - return the rule.
             return whitelistRule;
         } else if (!whitelistRule) {
-<<<<<<< HEAD
-            // If whitelist rule is not found for main frame, we check it for referrer
+            // If whitelist rule is not found for the main frame, we check it for referrer
             whitelistRule = adguard.requestFilter.findWhiteListRule(requestUrl, referrerUrl, adguard.RequestTypes.DOCUMENT);
-=======
-            // If whitelist rule is not found for the main frame, we check it for referrer
-            whitelistRule = this.antiBannerService.getRequestFilter().findWhiteListRule(requestUrl, referrerUrl, RequestTypes.DOCUMENT);
->>>>>>> 5b420f9f
         }
 
         return adguard.requestFilter.findRuleForRequest(requestUrl, referrerUrl, requestType, whitelistRule);
@@ -260,46 +236,30 @@
         if (requestType == adguard.RequestTypes.DOCUMENT) {
             // Check headers to detect Adguard application
 
-            if (adguard.isModuleSupported('integration') && // Integration module may be missing
+            if (adguard.integration.isSupported() && // Integration module may be missing
                 !adguard.prefs.mobile &&  // Mobile Firefox doesn't support integration mode
                 !adguard.utils.browser.isEdgeBrowser()) { // TODO[Edge]: Integration mode is not fully functional in Edge (cannot redefine Referer header yet)
 
                 adguard.integration.checkHeaders(tab, responseHeaders, requestUrl);
             }
-            if (adguard.isModuleSupported('filteringLog')) {
-                // Clear previous events
-                adguard.filteringLog.clearEventsByTabId(tab.tabId);
-            }
+            // Clear previous events
+            adguard.filteringLog.clearEventsByTabId(tab.tabId);
         }
 
         var requestRule = null;
         var appendLogEvent = false;
 
-<<<<<<< HEAD
-        if (adguard.isModuleSupported('integration') && adguard.frames.isTabAdguardDetected(tab)) {
-            //parse rule applied to request from response headers
+        if (adguard.integration.isSupported() && adguard.frames.isTabAdguardDetected(tab)) {
+            // Parse rule applied to request from response headers
             requestRule = adguard.integration.parseAdguardRuleFromHeaders(responseHeaders);
             appendLogEvent = !adguard.backend.isAdguardAppRequest(requestUrl);
         } else if (adguard.frames.isTabProtectionDisabled(tab)) { // jshint ignore:line
-            //do nothing
+            // Doing nothing
         } else if (requestType == adguard.RequestTypes.DOCUMENT) {
             requestRule = adguard.frames.getFrameWhiteListRule(tab);
             var domain = adguard.frames.getFrameDomain(tab);
-            if (adguard.isModuleSupported('hitStats') &&
-                !adguard.frames.isIncognitoTab(tab) &&
+            if (!adguard.frames.isIncognitoTab(tab) &&
                 adguard.settings.collectHitsCount()) {
-=======
-        if (this.framesMap.isTabAdguardDetected(tab)) {
-            // Parse rule applied to request from response headers
-            requestRule = this.adguardApplication.parseAdguardRuleFromHeaders(responseHeaders);
-            appendLogEvent = !ServiceClient.isAdguardAppRequest(requestUrl);
-        } else if (this.framesMap.isTabProtectionDisabled(tab)) {
-            // Doing nothing
-        } else if (requestType == RequestTypes.DOCUMENT) {
-            requestRule = this.framesMap.getFrameWhiteListRule(tab);
-            var domain = this.framesMap.getFrameDomain(tab);
-            if (!this.framesMap.isIncognitoTab(tab)) {
->>>>>>> 5b420f9f
                 //add page view to stats
                 adguard.hitStats.addDomainView(domain);
             }
@@ -307,7 +267,7 @@
         }
 
         // add event to filtering log
-        if (adguard.isModuleSupported('filteringLog') && appendLogEvent) {
+        if (appendLogEvent) {
             adguard.filteringLog.addEvent(tab, requestUrl, referrerUrl, requestType, requestRule);
         }
     };
@@ -332,23 +292,10 @@
             adguard.listeners.notifyListenersAsync(adguard.listeners.ADS_BLOCKED, requestRule, tab, 1);
         }
 
-        if (adguard.isModuleSupported('filteringLog')) {
-            adguard.filteringLog.addEvent(tab, requestUrl, referrerUrl, requestType, requestRule);
-        }
-
-<<<<<<< HEAD
-        if (requestRule && adguard.isModuleSupported('hitStats') &&
-            adguard.settings.collectHitsCount() &&
-            !adguard.frames.isIncognitoTab(tab) &&
-            !adguard.utils.filters.isUserFilterRule(requestRule) && !adguard.utils.filters.isWhiteListFilterRule(requestRule)) {
-
-            var domain = adguard.frames.getFrameDomain(tab);
-            adguard.hitStats.addRuleHit(domain, requestRule.ruleText, requestRule.filterId, requestUrl);
-        }
-=======
+        adguard.filteringLog.addEvent(tab, requestUrl, referrerUrl, requestType, requestRule);
+
         // Record rule hit
-        recordRuleHit(tab, requestRule, requestUrl, this.framesMap);
->>>>>>> 5b420f9f
+        recordRuleHit(tab, requestRule, requestUrl);
     };
 
     var shouldLoadAllSelectors = function (collapseAllElements) {
