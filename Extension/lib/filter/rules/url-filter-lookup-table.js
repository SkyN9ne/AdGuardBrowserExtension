/**
 * This file is part of Adguard Browser Extension (https://github.com/AdguardTeam/AdguardBrowserExtension).
 *
 * Adguard Browser Extension is free software: you can redistribute it and/or modify
 * it under the terms of the GNU Lesser General Public License as published by
 * the Free Software Foundation, either version 3 of the License, or
 * (at your option) any later version.
 *
 * Adguard Browser Extension is distributed in the hope that it will be useful,
 * but WITHOUT ANY WARRANTY; without even the implied warranty of
 * MERCHANTABILITY or FITNESS FOR A PARTICULAR PURPOSE.  See the
 * GNU Lesser General Public License for more details.
 *
 * You should have received a copy of the GNU Lesser General Public License
 * along with Adguard Browser Extension.  If not, see <http://www.gnu.org/licenses/>.
 */

(function (adguard, api) {

    'use strict';

    /**
     * Checks if rule filters request
     *
     * @param rule                Rule
     * @param url                 Request url
     * @param referrerHost        Referrer host
     * @param thirdParty          Is request third-party or not
     * @param requestType         Request type
     * @param genericRulesAllowed If true - generic rules are allowed
     * @param badFilterRules      Link to the badFilterRules
     * @return {Boolean}          If rule should filter this request
     */
<<<<<<< HEAD
    function isFiltered(rule, url, referrerHost, thirdParty, requestType, genericRulesAllowed) {
        return (genericRulesAllowed || !rule.isGeneric()) &&
            rule.isFiltered(url, thirdParty, requestType) &&
            rule.isPermitted(referrerHost);
=======
    function isFiltered(rule, url, referrerHost, thirdParty, requestType, genericRulesAllowed, badFilterRules) {
        if (badFilterRules && badFilterRules[rule.ruleText]) {
            return false;
        }
        return rule.isPermitted(referrerHost) &&
            (genericRulesAllowed || !rule.isGeneric()) &&
            rule.isFiltered(url, thirdParty, requestType);
>>>>>>> a9f0cef7
    }

    /**
     * Checks url against collection of rules
     *
     * @param rules               Rules to check
     * @param url                 Request url
     * @param referrerHost        Request referrer host
     * @param thirdParty          Is request third-party or not
     * @param requestType         Request type
     * @param genericRulesAllowed If true - generic rules are allowed
     * @param badFilterRules      Link to the bad rules
     * @param findFirst           If true - find first matching rule and return it, otherwise continue search
     * @return Collection of matching rules or first matching rule or null if nothing found
     */
    function filterRules(rules, url, referrerHost, thirdParty, requestType, genericRulesAllowed, badFilterRules, findFirst) {

        var rule, i;

        var result = null;

        if (requestType === adguard.RequestTypes.DOCUMENT) {
            // Looking for document level rules
            for (i = 0; i < rules.length; i += 1) {
                rule = rules[i];
                if (rule.isDocumentLevel()
                    && isFiltered(rule, url, referrerHost, thirdParty, requestType, genericRulesAllowed, badFilterRules)) {
                    if (findFirst) {
                        return rule;
                    }
                    // Add matching rule
                    if (!result) {
                        result = [];
                    }
                    result.push(rule);
                }
            }
        }

        for (i = 0; i < rules.length; i += 1) {
            rule = rules[i];
            if (isFiltered(rule, url, referrerHost, thirdParty, requestType, genericRulesAllowed, badFilterRules)) {
                if (findFirst) {
                    return rule;
                }
                // Add matching rule
                if (!result) {
                    result = [];
                }
                result.push(rule);
            }
        }

        return result;
    }

    /**
     * Find first matching rule
     * @param rules Rules to check
     * @param url URL
     * @param referrerHost Referrer Host
     * @param thirdParty Is third-party request?
     * @param requestType Request type
     * @param genericRulesAllowed If true - generic rules are allowed
     * @param badFilterRules Link to the badFilterRules
     */
    function findFirstRule(rules, url, referrerHost, thirdParty, requestType, genericRulesAllowed, badFilterRules) {
        return filterRules(rules, url, referrerHost, thirdParty, requestType, genericRulesAllowed, badFilterRules, true);
    }

    /**
     * Find all matching rules
     * @param rules Rules to check
     * @param url URL
     * @param referrerHost Referrer Host
     * @param thirdParty Is third-party request?
     * @param requestType Request type
     * @param genericRulesAllowed If true - generic rules are allowed
     * @param badFilterRules Link to the badFilterRules
     */
    function findAllRules(rules, url, referrerHost, thirdParty, requestType, genericRulesAllowed, badFilterRules) {
        return filterRules(rules, url, referrerHost, thirdParty, requestType, genericRulesAllowed, badFilterRules, false);
    }

    /**
     * Special lookup table
     */
    var UrlFilterRuleLookupTable = function () {
        this.shortcutsLookupTable = new api.ShortcutsLookupTable();
        this.domainsLookupTable = new api.DomainsLookupTable();
        this.rulesWithoutShortcuts = [];
    };

    UrlFilterRuleLookupTable.prototype = {
        /**
         * Adds rule to the table
         *
         * @param rule Rule to add
         */
        addRule: function (rule) {
            if (!this.shortcutsLookupTable.addRule(rule)) {
                if (!this.domainsLookupTable.addRule(rule)) {
                    this.rulesWithoutShortcuts.push(rule);
                }
            }
        },

        /**
         * Removes rule from the table
         *
         * @param rule Rule to remove
         */
        removeRule: function (rule) {
            this.shortcutsLookupTable.removeRule(rule);
            this.domainsLookupTable.removeRule(rule);
            adguard.utils.collections.removeRule(this.rulesWithoutShortcuts, rule);
        },

        /**
         * Clears rules
         */
        clearRules: function () {
            this.shortcutsLookupTable.clearRules();
            this.domainsLookupTable.clearRules();
            this.rulesWithoutShortcuts = [];
        },

        getRules: function () {
            var rules = [];

            rules = rules.concat(this.rulesWithoutShortcuts);
            rules = rules.concat(this.shortcutsLookupTable.getRules());
            rules = rules.concat(this.domainsLookupTable.getRules());

            return rules;
        },

        /**
         * Returns filtering rule if request is filtered or NULL if nothing found
         *
         * @param url                 Url to check
         * @param documentHost        Request document host
         * @param thirdParty          Is request third-party or not
         * @param requestType         Request type
         * @param genericRulesAllowed If true - generic rules are allowed
         * @param badFilterRules      Link to the bad filters
         * @return First matching rule or null if no match found
         */
        findRule: function (url, documentHost, thirdParty, requestType, genericRulesAllowed, badFilterRules) {

            if (!url) {
                return null;
            }

            var rule;

            var urlLowerCase = url.toLowerCase();
            var rules = this.shortcutsLookupTable.lookupRules(urlLowerCase);

            // Check against rules with shortcuts
            if (rules && rules.length > 0) {
                rule = findFirstRule(rules,
                    url,
                    documentHost,
                    thirdParty,
                    requestType,
                    genericRulesAllowed,
                    badFilterRules);
                if (rule) {
                    return rule;
                }
            }

            rules = this.domainsLookupTable.lookupRules(documentHost);
            if (rules && rules.length > 0) {
                rule = findFirstRule(rules,
                    url,
                    documentHost,
                    thirdParty,
                    requestType,
                    genericRulesAllowed,
                    badFilterRules);
                if (rule) {
                    return rule;
                }
            }

            // Check against rules without shortcuts
            if (this.rulesWithoutShortcuts.length > 0) {
                rule = findFirstRule(this.rulesWithoutShortcuts,
                    url,
                    documentHost,
                    thirdParty,
                    requestType,
                    genericRulesAllowed,
                    badFilterRules);
                if (rule) {
                    return rule;
                }
            }

            return null;
        },

        /**
         * Returns filtering rules that match the passed parameters
         *
         * @param url                 Url to check
         * @param documentHost        Request document host
         * @param thirdParty          Is request third-party or not
         * @param requestType         Request type
         * @return All matching rules or null if no match found
         */
        findRules: function (url, documentHost, thirdParty, requestType) {

            if (!url) {
                return null;
            }


            var allRules = [];

            var urlLowerCase = url.toLowerCase();
            var rules = this.shortcutsLookupTable.lookupRules(urlLowerCase);
            if (rules) {
                allRules = allRules.concat(rules);
            }

            rules = this.domainsLookupTable.lookupRules(documentHost);
            if (rules) {
                allRules = allRules.concat(rules);
            }

            allRules = allRules.concat(this.rulesWithoutShortcuts);

            if (allRules && allRules.length > 0) {
                return findAllRules(allRules, url, documentHost, thirdParty, requestType, true);
            }

            return null;
        }
    };

    api.UrlFilterRuleLookupTable = UrlFilterRuleLookupTable;

})(adguard, adguard.rules);
<|MERGE_RESOLUTION|>--- conflicted
+++ resolved
@@ -31,20 +31,13 @@
      * @param badFilterRules      Link to the badFilterRules
      * @return {Boolean}          If rule should filter this request
      */
-<<<<<<< HEAD
-    function isFiltered(rule, url, referrerHost, thirdParty, requestType, genericRulesAllowed) {
+    function isFiltered(rule, url, referrerHost, thirdParty, requestType, genericRulesAllowed, badFilterRules) {
+        if (badFilterRules && badFilterRules[rule.ruleText]) {
+            return false;
+        }
         return (genericRulesAllowed || !rule.isGeneric()) &&
             rule.isFiltered(url, thirdParty, requestType) &&
             rule.isPermitted(referrerHost);
-=======
-    function isFiltered(rule, url, referrerHost, thirdParty, requestType, genericRulesAllowed, badFilterRules) {
-        if (badFilterRules && badFilterRules[rule.ruleText]) {
-            return false;
-        }
-        return rule.isPermitted(referrerHost) &&
-            (genericRulesAllowed || !rule.isGeneric()) &&
-            rule.isFiltered(url, thirdParty, requestType);
->>>>>>> a9f0cef7
     }
 
     /**
