--- conflicted
+++ resolved
@@ -1,4 +1,3 @@
-<<<<<<< HEAD
 /**
  * This file is part of Adguard Browser Extension (https://github.com/AdguardTeam/AdguardBrowserExtension).
  *
@@ -183,7 +182,7 @@
             if (typeof options === 'undefined') {
                 options = RETRIEVE_TRADITIONAL_CSS + RETRIEVE_EXTCSS;
             }
-            
+
             var rules = this._filterRules(domainName, options);
 
             var genericHide = (options & GENERIC_HIDE_APPLIED) === GENERIC_HIDE_APPLIED;
@@ -236,620 +235,6 @@
                         if (genericHide && rule.isGeneric()) {
                             continue;
                         }
-                        rules.push(rule);
-                    }
-                }
-            }
-
-            return rules;
-        },
-
-        /**
-         * Creates separated stylesheet for css and extended css rules.
-         *
-         * @param rules
-         * @returns {{css: (*|*[]), extendedCss: (*|*[])}}
-         * @private
-         */
-        _createCssStylesheets: function (rules) {
-            var extendedCssRules = rules.filter(function (rule) {
-                return rule.extendedCss;
-            });
-
-            var cssRules = rules.filter(function (rule) {
-                return !rule.extendedCss;
-            });
-
-            return {
-                css: this._buildCssByRules(cssRules),
-                extendedCss: this._buildCssByRules(extendedCssRules)
-            };
-        },
-
-        /**
-         * Creates separated stylesheet for css and extended css rules.
-         *
-         * @param rules
-         * @returns {{css: (*|List), extendedCss: (*|List)}}
-         * @private
-         */
-        _createCssStylesheetsHits: function (rules) {
-            var extendedCssRules = rules.filter(function (rule) {
-                return rule.extendedCss;
-            });
-
-            var cssRules = rules.filter(function (rule) {
-                return !rule.extendedCss;
-            });
-
-            return {
-                css: this._buildCssByRulesHits(cssRules),
-                extendedCss: this._buildCssByRulesHits(extendedCssRules)
-            };
-        },
-
-        /**
-         * Rebuilds CSS stylesheets if CssFilter is "dirty" (has some changes which are not applied yet).
-         *
-         * @private
-         */
-        _rebuild: function () {
-            if (!this.dirty) {
-                return;
-            }
-            this._applyExceptionRules();
-            this.commonCss = this._buildCssByRules(this.commonRules);
-            this.commonCssHits = null;
-            this.dirty = false;
-        },
-
-        /**
-         * Rebuilds CSS with hits stylesheet if CssFilter is "dirty" (has some changes which are not applied yet).
-         *
-         * If user has enabled "Send statistics for ad filters usage" option we build CSS with enabled hits stats.
-         *
-         * @private
-         */
-        _rebuildHits: function () {
-            if (!this.dirty) {
-                return;
-            }
-            this._applyExceptionRules();
-            this.commonCssHits = this._buildCssByRulesHits(this.commonRules);
-            this.commonCss = null;
-            this.dirty = false;
-        },
-
-        /**
-         * Rebuilds CSS filter.
-         *
-         * This method is used in Firefox if user has enabled "Send statistics for ad filters usage" option.
-         * In this case we don't need commonCss and commonCssHits strings.
-         * We just register browser-wide stylesheet which is stored in file.
-         *
-         * @private
-         */
-        _rebuildBinding: function () {
-            if (!this.dirty) {
-                return;
-            }
-            this._applyExceptionRules();
-            this.commonCss = null;
-            this.commonCssHits = null;
-            this.dirty = false;
-        },
-        /**
-         * Applies exception rules
-         *
-         * Read here for details:
-         * http://adguard.com/en/filterrules.html#hideRulesExceptions
-         * http://adguard.com/en/filterrules.html#cssInjectionExceptions
-         * @private
-         */
-        _applyExceptionRules: function () {
-
-            var i, j, rule, exceptionRules;
-
-            var exceptionRulesMap = this._arrayToMap(this.exceptionRules, 'cssSelector');
-
-            for (i = 0; i < this.domainSensitiveRules.length; i++) {
-                rule = this.domainSensitiveRules[i];
-                exceptionRules = exceptionRulesMap[rule.cssSelector];
-                if (exceptionRules) {
-                    for (j = 0; j < exceptionRules.length; j++) {
-
-                        this._applyExceptionRule(rule, exceptionRules[j]);
-                    }
-                }
-            }
-
-            for (i = 0; i < this.extendedCssRules.length; i++) {
-                rule = this.extendedCssRules[i];
-                exceptionRules = exceptionRulesMap[rule.cssSelector];
-                if (exceptionRules) {
-                    for (j = 0; j < exceptionRules.length; j++) {
-                        this._applyExceptionRule(rule, exceptionRules[j]);
-                    }
-                }
-            }
-
-            var newDomainSensitiveRules = [];
-
-            for (i = 0; i < this.commonRules.length; i++) {
-                rule = this.commonRules[i];
-                exceptionRules = exceptionRulesMap[rule.cssSelector];
-                if (exceptionRules) {
-                    for (j = 0; j < exceptionRules.length; j++) {
-                        this._applyExceptionRule(rule, exceptionRules[j]);
-                    }
-                    if (rule.isDomainSensitive()) {
-                        // Rule has become domain sensitive.
-                        // We should remove it from common rules and add to domain sensitive.
-                        newDomainSensitiveRules.push(rule);
-                    }
-                }
-            }
-
-            var newDomainSensitiveRulesMap = this._arrayToMap(newDomainSensitiveRules, 'ruleText');
-
-            this.domainSensitiveRules = this.domainSensitiveRules.concat(newDomainSensitiveRules);
-            // Remove new domain sensitive rules from common rules
-            this.commonRules = this.commonRules.filter(function (el) {
-                return !(el.ruleText in newDomainSensitiveRulesMap);
-            });
-        },
-
-        /**
-         * Applies exception rule to the specified common rule.
-         * Common means that this rule does not have $domain option.
-         *
-         * @param commonRule        Rule object
-         * @param exceptionRule     Exception rule object
-         * @private
-         */
-        _applyExceptionRule: function (commonRule, exceptionRule) {
-
-            if (commonRule.cssSelector !== exceptionRule.cssSelector) {
-                return;
-            }
-
-            commonRule.addRestrictedDomains(exceptionRule.getPermittedDomains());
-        },
-
-        /**
-         * Getter for commonCss field.
-         * Lazy-initializes commonCss field if needed.
-         *
-         * @returns Common CSS stylesheet content
-         * @private
-         */
-        _getCommonCss: function () {
-            if (this.commonCss === null || this.commonCss.length === 0) {
-                this.commonCss = this._buildCssByRules(this.commonRules);
-            }
-            return this.commonCss;
-        },
-
-        /**
-         * Getter for commonCssHits field.
-         * Lazy-initializes commonCssHits field if needed.
-         *
-         * @private
-         */
-        _getCommonCssHits: function () {
-            if (this.commonCssHits === null || this.commonCssHits.length === 0) {
-                this.commonCssHits = this._buildCssByRulesHits(this.commonRules);
-            }
-            return this.commonCssHits;
-        },
-
-        /**
-         * Rolls back exception rule (used if this exception rule is removed from the user filter)
-         *
-         * @param exceptionRule Exception rule to roll back
-         * @private
-         */
-        _rollbackExceptionRule: function (exceptionRule) {
-
-            if (!exceptionRule.whiteListRule) {
-                return;
-            }
-
-            var newCommonRules = [];
-            var i, rule;
-
-            for (i = 0; i < this.domainSensitiveRules.length; i++) {
-                rule = this.domainSensitiveRules[i];
-                if (rule.cssSelector == exceptionRule.cssSelector) {
-                    rule.removeRestrictedDomains(exceptionRule.getPermittedDomains());
-                    if (!rule.isDomainSensitive()) {
-                        // Rule has become common.
-                        // We should remove it from domain sensitive rules and add to common.
-                        newCommonRules.push(rule);
-                    }
-                }
-            }
-
-            for (i = 0; i < this.extendedCssRules.length; i++) {
-                rule = this.extendedCssRules[i];
-                if (rule.cssSelector == exceptionRule.cssSelector) {
-                    rule.removeRestrictedDomains(exceptionRule.getPermittedDomains());
-                }
-            }
-
-            this.commonRules = this.commonRules.concat(newCommonRules);
-
-            // Remove new common rules from  domain sensitive rules
-            var newCommonRulesMap = this._arrayToMap(newCommonRules, 'ruleText');
-            this.domainSensitiveRules = this.domainSensitiveRules.filter(function (el) {
-                return !(el.ruleText in newCommonRulesMap);
-            });
-        },
-
-        /**
-         * Builds CSS to be injected
-         *
-         * @param rules     List of rules
-         * @returns {Array<string>} of CSS stylesheets
-         * @private
-         */
-        _buildCssByRules: function (rules) {
-
-            var CSS_SELECTORS_PER_LINE = 50;
-            var ELEMHIDE_CSS_STYLE = " { display: none!important; }\r\n";
-
-            var elemHideSb = [];
-            var selectorsCount = 0;
-            var cssSb = [];
-
-            for (var i = 0; i < rules.length; i++) {
-                var rule = rules[i];
-
-                if (rule.isInjectRule) {
-                    cssSb.push(this._getRuleCssSelector(rule));
-                } else {
-                    elemHideSb.push(this._getRuleCssSelector(rule));
-                    ++selectorsCount;
-                    if (selectorsCount % CSS_SELECTORS_PER_LINE === 0 || rule.extendedCss) {
-                        elemHideSb.push(ELEMHIDE_CSS_STYLE);
-                    } else {
-                        elemHideSb.push(", ");
-                    }
-                }
-            }
-
-            if (elemHideSb.length > 0) {
-                // Last element should always be a style (it will replace either a comma or the same style)
-                elemHideSb[elemHideSb.length - 1] = ELEMHIDE_CSS_STYLE;
-            }
-
-            var styles = [];
-            var elemHideStyle = elemHideSb.join("");
-            var cssStyle = cssSb.join("\r\n");
-
-            if (elemHideStyle) {
-                styles.push(elemHideStyle);
-            }
-
-            if (cssStyle) {
-                styles.push(cssStyle);
-            }
-
-            return styles;
-        },
-
-        /**
-         * Builds CSS with content style to be injected.
-         * This method is used if user has enabled "Send statistics for ad filters usage" option.
-         * Parsing css 'content' attribute allows us to track rule hits.
-         *
-         * @param rules     List of rules
-         * @returns List of CSS stylesheets
-         * @private
-         */
-        _buildCssByRulesHits: function (rules) {
-
-            var ELEMHIDE_CSS_STYLE = " { display: none!important; }\r\n";
-            var ELEMHIDE_HIT_START = " { display: none!important; content: 'adguard";
-            var ELEMHIDE_HIT_SEP = encodeURIComponent(';');
-            var ELEMHIDE_HIT_END = "' !important;}\r\n";
-
-            var elemHideSb = [];
-            var cssSb = [];
-
-            for (var i = 0; i < rules.length; i++) {
-                var rule = rules[i];
-
-                if (rule.isInjectRule) {
-                    cssSb.push(this._getRuleCssSelector(rule));
-                } else {
-                    elemHideSb.push(this._getRuleCssSelector(rule));
-                    if (adguard.utils.filters.isUserFilterRule(rule)) {
-                        elemHideSb.push(ELEMHIDE_CSS_STYLE);
-                    } else {
-                        elemHideSb.push(ELEMHIDE_HIT_START);
-                        elemHideSb.push(rule.filterId);
-                        elemHideSb.push(ELEMHIDE_HIT_SEP);
-                        elemHideSb.push(api.FilterRule.escapeRule(rule.ruleText));
-                        elemHideSb.push(ELEMHIDE_HIT_END);
-                    }
-                }
-            }
-
-            var styles = [];
-            var elemHideStyle = elemHideSb.join("");
-            var cssStyle = cssSb.join("\r\n");
-
-            if (elemHideStyle) {
-                styles.push(elemHideStyle);
-            }
-
-            if (cssStyle) {
-                styles.push(cssStyle);
-            }
-
-            return styles;
-        },
-
-        _getRuleCssSelector: function (rule) {
-            return rule.cssSelector;
-        },
-
-        _arrayToMap: function (array, prop) {
-            var map = Object.create(null);
-            for (var i = 0; i < array.length; i++) {
-                var el = array[i];
-                var property = el[prop];
-                if (!(property in map)) {
-                    map[property] = [];
-                }
-                map[property].push(el);
-            }
-            return map;
-        }
-    };
-
-    api.CssFilter = CssFilter;
-
-})(adguard, adguard.rules);
-
-=======
-/**
- * This file is part of Adguard Browser Extension (https://github.com/AdguardTeam/AdguardBrowserExtension).
- *
- * Adguard Browser Extension is free software: you can redistribute it and/or modify
- * it under the terms of the GNU Lesser General Public License as published by
- * the Free Software Foundation, either version 3 of the License, or
- * (at your option) any later version.
- *
- * Adguard Browser Extension is distributed in the hope that it will be useful,
- * but WITHOUT ANY WARRANTY; without even the implied warranty of
- * MERCHANTABILITY or FITNESS FOR A PARTICULAR PURPOSE.  See the
- * GNU Lesser General Public License for more details.
- *
- * You should have received a copy of the GNU Lesser General Public License
- * along with Adguard Browser Extension.  If not, see <http://www.gnu.org/licenses/>.
- */
-
-(function (adguard, api) {
-
-    'use strict';
-
-    /**
-     * This class manages CSS rules and builds styles to inject to pages.
-     * ABP element hiding rules: http://adguard.com/en/filterrules.html#hideRules
-     * CSS injection rules: http://adguard.com/en/filterrules.html#cssInjection
-     */
-    var CssFilter = function (rules) {
-
-        this.commonCss = null;
-        this.commonCssHits = null;
-        this.commonRules = [];
-        this.domainSensitiveRules = [];
-        this.extendedCssRules = [];
-        this.exceptionRules = [];
-        this.dirty = false;
-
-        if (rules) {
-            for (var i = 0; i < rules.length; i++) {
-                this.addRule(rules[i]);
-            }
-        }
-    };
-
-    // Bitmask to be used in CssFilter#_filterRules and Cssfilter#buildCss calls.
-    var RETRIEVE_TRADITIONAL_CSS = CssFilter.RETRIEVE_TRADITIONAL_CSS = 1 << 0;
-    var RETRIEVE_EXTCSS = CssFilter.RETRIEVE_EXTCSS = 1 << 1;
-    var GENERIC_HIDE_APPLIED = CssFilter.GENERIC_HIDE_APPLIED = 1 << 2;
-    var CSS_INJECTION_ONLY = CssFilter.CSS_INJECTION_ONLY = 1 << 3;
-
-    CssFilter.prototype = {
-
-        /**
-         * Adds rule to CssFilter
-         *
-         * @param rule Rule to add
-         */
-        addRule: function (rule) {
-            // TODO: Check that extended css rules can be also whitelist (#@#)
-
-            if (rule.whiteListRule) {
-                this.exceptionRules.push(rule);
-            } else if (rule.extendedCss) {
-                this.extendedCssRules.push(rule);
-            } else if (rule.isDomainSensitive()) {
-                this.domainSensitiveRules.push(rule);
-            } else {
-                this.commonRules.push(rule);
-            }
-
-            this.dirty = true;
-        },
-
-        /**
-         * Removes rule from the CssFilter
-         *
-         * @param rule Rule to remove
-         */
-        removeRule: function (rule) {
-
-            var ruleText = rule.ruleText;
-
-            this.exceptionRules = this.exceptionRules.filter(function (r) {
-                return r.ruleText != ruleText;
-            });
-            this.extendedCssRules = this.extendedCssRules.filter(function (r) {
-                return r.ruleText != ruleText;
-            });
-            this.domainSensitiveRules = this.domainSensitiveRules.filter(function (r) {
-                return r.ruleText != ruleText;
-            });
-            this.commonRules = this.commonRules.filter(function (r) {
-                return r.ruleText != ruleText;
-            });
-
-            this._rollbackExceptionRule(rule);
-
-            this.dirty = true;
-        },
-
-        /**
-         * Clears CssFilter
-         */
-        clearRules: function () {
-            this.commonRules = [];
-            this.domainSensitiveRules = [];
-            this.exceptionRules = [];
-            this.extendedCssRules = [];
-            this.commonCss = null;
-            this.dirty = true;
-        },
-
-        /**
-         * Returns the array of loaded rules
-         */
-        getRules: function () {
-            var result = [];
-            return result.concat(this.commonRules).concat(this.domainSensitiveRules).concat(this.exceptionRules).concat(this.extendedCssRules);
-        },
-
-        /**
-         * An object with the information on the CSS and ExtendedCss stylesheets which 
-         * need to be injected into a web page.
-         * 
-         * @typedef {Object} CssFilterBuildResult
-         * @property {Array.<string>} css Regular CSS stylesheets
-         * @property {Array.<string>} extendedCss ExtendedCSS stylesheets
-         */        
-
-        /**
-         * Builds CSS to be injected to the page.
-         * This method builds CSS for element hiding rules only:
-         * http://adguard.com/en/filterrules.html#hideRules
-         *
-         * @param domainName    Domain name
-         * @param options       CssFilter Bitmask
-         * @returns {CssFilterBuildResult} CSS and ExtCss stylesheets
-         */
-        buildCss: function (domainName, options) {
-            if (typeof options === 'undefined') {
-                options = RETRIEVE_TRADITIONAL_CSS + RETRIEVE_EXTCSS;
-            }
-
-            var cssInjectionOnly = (options & CSS_INJECTION_ONLY) === CSS_INJECTION_ONLY;
-            var genericHide = (options & GENERIC_HIDE_APPLIED) === GENERIC_HIDE_APPLIED;
-            var retrieveTraditionalCss = (options & RETRIEVE_TRADITIONAL_CSS) === RETRIEVE_TRADITIONAL_CSS;
-
-            if (cssInjectionOnly) {
-                this._rebuildBinding();
-            } else {
-                this._rebuild();
-            }
-
-            var rules = this._filterRules(domainName, options);
-
-            var stylesheets = this._createCssStylesheets(rules);
-            if (!genericHide && retrieveTraditionalCss) { // ExtCss rules are not contained in commonRules
-                var commonCss = this._getCommonCss();
-                if (cssInjectionOnly) {
-                    commonCss = this._buildCssByRules(this.commonRules.filter(function (rule) {
-                        return rule.isInjectRule;
-                    }));
-                }
-                Array.prototype.unshift.apply(stylesheets.css, commonCss);
-            }
-
-            return stylesheets;
-        },
-
-        /**
-         * Builds CSS to be injected to the page.
-         * If user has enabled "Send statistics for ad filters usage" option we build CSS with enabled hits stats.
-         * In this case style contains "content" attribute with filter identifier and rule text.
-         * Parsing this attributes shows us which rule has been used.
-         *
-         * @param domainName    Domain name
-         * @param options CssFilter bitmask
-         * @returns {CssFilterBuildResult} CSS and ExtCss stylesheets
-         */
-        buildCssHits: function (domainName, options) {
-            this._rebuildHits();
-
-            if (typeof options === 'undefined') {
-                options = RETRIEVE_TRADITIONAL_CSS + RETRIEVE_EXTCSS;
-            }
-
-            var rules = this._filterRules(domainName, options);
-
-            var genericHide = (options & GENERIC_HIDE_APPLIED) === GENERIC_HIDE_APPLIED;
-            var retrieveTraditionalCss = (options & RETRIEVE_TRADITIONAL_CSS) === RETRIEVE_TRADITIONAL_CSS;
-
-            var stylesheets = this._createCssStylesheetsHits(rules);
-            if (!genericHide && retrieveTraditionalCss) {
-                stylesheets.css = this._getCommonCssHits().concat(stylesheets.css);
-            }
-
-            return stylesheets;
-        },
-
-        /**
-         * Filters rules with specified parameters
-         *
-         * @param domainName
-         * @param options CssFilter bitmask
-         * @returns {*}
-         * @private
-         */
-        _filterRules: function (domainName, options) {
-            var rules = [];
-            var rule;
-
-            var retrieveTraditionalCss = (options & RETRIEVE_TRADITIONAL_CSS) === RETRIEVE_TRADITIONAL_CSS;
-            var retrieveExtCss = (options & RETRIEVE_EXTCSS) === RETRIEVE_EXTCSS;
-            var genericHide = (options & GENERIC_HIDE_APPLIED) === GENERIC_HIDE_APPLIED;
-            var cssInjectionOnly = (options & CSS_INJECTION_ONLY) === CSS_INJECTION_ONLY;
-
-            if (!domainName) { return rules; }
-
-            if (retrieveTraditionalCss && this.domainSensitiveRules !== null) {
-                var iDomainSensitive = this.domainSensitiveRules.length;
-                while (iDomainSensitive--) {
-                    rule = this.domainSensitiveRules[iDomainSensitive];
-                    if (rule.isPermitted(domainName)) {
-                        if (genericHide && rule.isGeneric()) { continue; }
-                        if (cssInjectionOnly && !rule.isInjectRule) { continue; }
-                        rules.push(rule);
-                    }
-                }
-            }
-
-            if (retrieveExtCss && this.extendedCssRules !== null) {
-                var iExtendedCss = this.extendedCssRules.length;
-                while (iExtendedCss--) {
-                    rule = this.extendedCssRules[iExtendedCss];
-                    if (rule.isPermitted(domainName)) {
-                        if (genericHide && rule.isGeneric()) { continue; }
-                        // Extcss rules should be injected for safari content blocking api
                         rules.push(rule);
                     }
                 }
@@ -1251,4 +636,3 @@
     api.CssFilter = CssFilter;
 
 })(adguard, adguard.rules);
->>>>>>> b79130ed
