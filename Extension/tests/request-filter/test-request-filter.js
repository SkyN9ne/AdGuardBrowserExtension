/* global QUnit, adguard */

QUnit.test('General', function (assert) {
    var url = 'https://test.com/';
    var referrer = 'example.org';

    var rule = new adguard.rules.UrlFilterRule('||test.com^');

    var requestFilter = new adguard.RequestFilter();
    requestFilter.addRule(rule);

    var result = requestFilter.findRuleForRequest(url, referrer, adguard.RequestTypes.SUBDOCUMENT);
    assert.ok(result != null);
    assert.equal(result.ruleText, rule.ruleText);
});

QUnit.test('Whitelist rules selecting', function (assert) {
    var RequestTypes = adguard.RequestTypes;

    var url = 'https://test.com/';
    var referrer = 'http://example.org';

    var rule = new adguard.rules.UrlFilterRule('||test.com^');
    var whitelist = new adguard.rules.UrlFilterRule('@@||test.com^');
    var documentRule = new adguard.rules.UrlFilterRule('@@||test.com^$document');
    var genericHideRule = new adguard.rules.UrlFilterRule('@@||test.com^$generichide');

    var requestFilter = new adguard.RequestFilter();
    requestFilter.addRule(rule);

    var result;
    result = requestFilter.findRuleForRequest(url, referrer, RequestTypes.SUBDOCUMENT);
    assert.ok(result != null);
    assert.equal(result.ruleText, rule.ruleText);

    requestFilter.addRule(whitelist);
    result = requestFilter.findRuleForRequest(url, referrer, RequestTypes.SUBDOCUMENT, whitelist);
    assert.ok(result != null);
    assert.equal(result.ruleText, whitelist.ruleText);

    result = requestFilter.findWhiteListRule(url, referrer, RequestTypes.SUBDOCUMENT);
    assert.ok(result != null);
    assert.equal(result.ruleText, whitelist.ruleText);

    requestFilter.addRule(documentRule);
    result = requestFilter.findRuleForRequest(url, referrer, RequestTypes.SUBDOCUMENT, whitelist);
    assert.ok(result != null);
    assert.equal(result.ruleText, whitelist.ruleText);

    result = requestFilter.findWhiteListRule(url, referrer, RequestTypes.DOCUMENT);
    assert.ok(result != null);
    assert.equal(result.ruleText, documentRule.ruleText);

    requestFilter.removeRule(documentRule);
    requestFilter.addRule(genericHideRule);
    result = requestFilter.findWhiteListRule(url, referrer, RequestTypes.DOCUMENT);
    assert.ok(result != null);
    assert.equal(result.ruleText, genericHideRule.ruleText);
});

QUnit.test('Important modifier rules', function (assert) {
    var RequestTypes = adguard.RequestTypes;

    var url = 'https://test.com/';
    var referrer = 'http://example.org';

    var requestFilter = new adguard.RequestFilter();

    var rule = new adguard.rules.UrlFilterRule('||test.com^');
    var whitelist = new adguard.rules.UrlFilterRule('@@||test.com^');
    var important = new adguard.rules.UrlFilterRule('||test.com^$important');
    var documentRule = new adguard.rules.UrlFilterRule('@@||example.org^$document');

    assert.ok(rule.isFiltered(url, true, RequestTypes.IMAGE));
    assert.ok(whitelist.isFiltered(url, true, RequestTypes.IMAGE));
    assert.ok(important.isFiltered(url, true, RequestTypes.IMAGE));
    assert.ok(documentRule.isFiltered(referrer, true, RequestTypes.DOCUMENT));

    var result;

    requestFilter.addRule(rule);
    result = requestFilter.findRuleForRequest(url, referrer, RequestTypes.SUBDOCUMENT);
    assert.ok(result != null);
    assert.equal(result.ruleText, rule.ruleText);

    requestFilter.addRule(whitelist);
    result = requestFilter.findRuleForRequest(url, referrer, RequestTypes.SUBDOCUMENT, whitelist);
    assert.ok(result != null);
    assert.equal(result.ruleText, whitelist.ruleText);

    requestFilter.addRule(important);
    result = requestFilter.findRuleForRequest(url, referrer, RequestTypes.SUBDOCUMENT);
    assert.ok(result != null);
    assert.equal(result.ruleText, important.ruleText);

    requestFilter.addRule(documentRule);
    result = requestFilter.findRuleForRequest(url, referrer, RequestTypes.SUBDOCUMENT, documentRule);
    assert.ok(result != null);
    assert.equal(result.ruleText, documentRule.ruleText);
});

QUnit.test('CSP rules', function (assert) {
    var requestFilter = new adguard.RequestFilter();

    var cspRule = new adguard.rules.UrlFilterRule('||xpanama.net^$third-party,csp=connect-src \'none\',domain=~example.org|merriam-webster.com');
    requestFilter.addRule(cspRule);

    var rules = requestFilter.findCspRules('https://nop.xpanama.net/if.html?adflag=1&cb=kq4iOggNyP', 'https://www.merriam-webster.com/', adguard.RequestTypes.DOCUMENT);
    assert.ok(rules.length === 1);
    assert.equal(rules[0].ruleText, cspRule.ruleText);

    rules = requestFilter.findCspRules('https://xpanama.net', 'https://example.org', adguard.RequestTypes.DOCUMENT);
    assert.ok(!rules || rules.length === 0);

    // Add matching directive whitelist rule
    var directiveWhiteListRule = new adguard.rules.UrlFilterRule('@@||xpanama.net^$csp=connect-src \'none\'');
    requestFilter.addRule(directiveWhiteListRule);
    rules = requestFilter.findCspRules('https://xpanama.net', 'https://www.merriam-webster.com/', adguard.RequestTypes.DOCUMENT);
    // Specific whitelist rule should be returned
    assert.ok(rules.length === 1);
    assert.equal(rules[0].ruleText, directiveWhiteListRule.ruleText);

    // Add global whitelist rule
    var globalWhiteListRule = new adguard.rules.UrlFilterRule('@@||xpanama.net^$csp');
    requestFilter.addRule(globalWhiteListRule);
    rules = requestFilter.findCspRules('https://xpanama.net', 'https://www.merriam-webster.com/', adguard.RequestTypes.DOCUMENT);
    // Global whitelist rule should be returned
    assert.ok(rules.length === 1);
    assert.equal(rules[0].ruleText, globalWhiteListRule.ruleText);
    requestFilter.removeRule(directiveWhiteListRule);
    requestFilter.removeRule(globalWhiteListRule);

    // Add whitelist rule, but with not matched directive
    var directiveMissWhiteListRule = new adguard.rules.UrlFilterRule('@@||xpanama.net^$csp=frame-src \'none\'');
    requestFilter.addRule(directiveMissWhiteListRule);
    rules = requestFilter.findCspRules('https://xpanama.net', 'https://www.merriam-webster.com/', adguard.RequestTypes.DOCUMENT);
    assert.ok(rules.length === 1);
    assert.equal(rules[0].ruleText, cspRule.ruleText);

    // Add CSP rule with duplicated directive
    var duplicateCspRule = new adguard.rules.UrlFilterRule('||xpanama.net^$third-party,csp=connect-src \'none\'');
    requestFilter.addRule(duplicateCspRule);
    rules = requestFilter.findCspRules('https://xpanama.net', 'https://www.merriam-webster.com/', adguard.RequestTypes.DOCUMENT);
    assert.ok(rules.length === 1);
    assert.ok(rules[0].ruleText === cspRule.ruleText || rules[0].ruleText === duplicateCspRule.ruleText);

    // Test request type matching
    requestFilter = new adguard.RequestFilter();

    var cspRuleSubDocument = new adguard.rules.UrlFilterRule('||xpanama.net^$csp=connect-src http:,domain=merriam-webster.com,subdocument');
    var cspRuleNotSubDocument = new adguard.rules.UrlFilterRule('||xpanama.net^$csp=connect-src \'none\',domain=merriam-webster.com,~subdocument');
    var cspRuleAny = new adguard.rules.UrlFilterRule('||xpanama.net^$csp=frame-src \'none\',domain=merriam-webster.com');
    requestFilter.addRule(cspRuleSubDocument);
    requestFilter.addRule(cspRuleAny);
    requestFilter.addRule(cspRuleNotSubDocument);

    rules = requestFilter.findCspRules('https://nop.xpanama.net/if.html?adflag=1&cb=kq4iOggNyP', 'https://www.merriam-webster.com/', adguard.RequestTypes.DOCUMENT) || [];
    assert.ok(rules.length === 2);
    assert.ok(rules[0].ruleText === cspRuleAny.ruleText || rules[0].ruleText === cspRuleNotSubDocument.ruleText);
    assert.ok(rules[1].ruleText === cspRuleAny.ruleText || rules[1].ruleText === cspRuleNotSubDocument.ruleText);

    rules = requestFilter.findCspRules('https://nop.xpanama.net/if.html?adflag=1&cb=kq4iOggNyP', 'https://www.merriam-webster.com/', adguard.RequestTypes.SUBDOCUMENT) || [];
    assert.ok(rules.length === 2);
    assert.ok(rules[0].ruleText === cspRuleAny.ruleText || rules[0].ruleText === cspRuleSubDocument.ruleText);
    assert.ok(rules[1].ruleText === cspRuleAny.ruleText || rules[1].ruleText === cspRuleSubDocument.ruleText);
});

QUnit.test('Test CSP invalid rules', function (assert) {
    // Invalid csp rules
    var invalidRule = adguard.rules.builder.createRule('||$csp=report-uri /csp-violation-report-endpoint/', 1);
    assert.ok(!invalidRule);

    invalidRule = adguard.rules.builder.createRule('||$csp=report-to /csp-violation-report-endpoint/', 1);
    assert.ok(!invalidRule);

    var correctRule = adguard.rules.builder.createRule('||$csp=frame-src \'none\',subdocument', 1);
    assert.ok(correctRule);

    correctRule = adguard.rules.builder.createRule('||$csp=frame-src \'none\',~subdocument', 1);
    assert.ok(correctRule);

    correctRule = adguard.rules.builder.createRule('||$csp=frame-src \'none\'', 1);
    assert.ok(correctRule);
});

QUnit.test('Test CSP important rules', function (assert) {
    // Test important rules
    var requestFilter = new adguard.RequestFilter();

    var globalWhiteListRule = new adguard.rules.UrlFilterRule('@@||xpanama.net^$csp,domain=merriam-webster.com');
    var directiveWhiteListRule = new adguard.rules.UrlFilterRule('@@||xpanama.net^$csp=frame-src \'none\',domain=merriam-webster.com');
    var importantDirectiveWhiteListRule = new adguard.rules.UrlFilterRule('@@||xpanama.net^$csp=frame-src \'none\',domain=merriam-webster.com,important');
    var defaultCspRule = new adguard.rules.UrlFilterRule('||xpanama.net^$csp=frame-src \'none\',domain=merriam-webster.com');
    var importantCspRule = new adguard.rules.UrlFilterRule('||xpanama.net^$csp=frame-src \'none\',domain=merriam-webster.com,important');
    requestFilter.addRule(importantDirectiveWhiteListRule);
    requestFilter.addRule(importantCspRule);
    requestFilter.addRule(defaultCspRule);
    requestFilter.addRule(globalWhiteListRule);
    requestFilter.addRule(directiveWhiteListRule);

    var rules = requestFilter.findCspRules('https://nop.xpanama.net/if.html?adflag=1&cb=kq4iOggNyP', 'https://www.merriam-webster.com/', adguard.RequestTypes.DOCUMENT) || [];
    assert.ok(rules.length === 1);
    assert.equal(rules[0].ruleText, globalWhiteListRule.ruleText);

    requestFilter.removeRule(globalWhiteListRule);
    rules = requestFilter.findCspRules('https://nop.xpanama.net/if.html?adflag=1&cb=kq4iOggNyP', 'https://www.merriam-webster.com/', adguard.RequestTypes.DOCUMENT) || [];
    assert.ok(rules.length === 1);
    assert.equal(rules[0].ruleText, importantDirectiveWhiteListRule.ruleText);

    requestFilter.removeRule(importantDirectiveWhiteListRule);
    rules = requestFilter.findCspRules('https://nop.xpanama.net/if.html?adflag=1&cb=kq4iOggNyP', 'https://www.merriam-webster.com/', adguard.RequestTypes.DOCUMENT) || [];
    assert.ok(rules.length === 1);
    assert.equal(rules[0].ruleText, importantCspRule.ruleText);

    requestFilter.removeRule(importantCspRule);
    rules = requestFilter.findCspRules('https://nop.xpanama.net/if.html?adflag=1&cb=kq4iOggNyP', 'https://www.merriam-webster.com/', adguard.RequestTypes.DOCUMENT) || [];
    assert.ok(rules.length === 1);
    assert.equal(rules[0].ruleText, directiveWhiteListRule.ruleText);

    requestFilter.removeRule(directiveWhiteListRule);
    rules = requestFilter.findCspRules('https://nop.xpanama.net/if.html?adflag=1&cb=kq4iOggNyP', 'https://www.merriam-webster.com/', adguard.RequestTypes.DOCUMENT) || [];
    assert.ok(rules.length === 1);
    assert.equal(rules[0].ruleText, defaultCspRule.ruleText);
});

QUnit.test("Cookie rules", function (assert) {

    var requestFilter = new adguard.RequestFilter();

    var cookieRule = new adguard.rules.UrlFilterRule('||xpanama.net^$third-party,cookie=c_user,domain=~example.org|merriam-webster.com');
    requestFilter.addRule(cookieRule);

    var rules = requestFilter.findCookieRules('https://nop.xpanama.net/if.html?adflag=1&cb=kq4iOggNyP', 'https://www.merriam-webster.com/', adguard.RequestTypes.DOCUMENT);
    assert.ok(rules.length === 1);
    assert.equal(rules[0].ruleText, cookieRule.ruleText);

    //TODO: Add cases and other tests
});

QUnit.test('Redirect rules', (assert) => {
    const invalidTitle = 'space';
    const validTitle = 'noopjs';
    const noopJsContent = '(function() {})()';
    const jsContentType = 'application/javascript';

    const rawYaml = `
        - title: 1x1-transparent.gif
          aliases:
            - 1x1-transparent-gif
          comment: 'http://probablyprogramming.com/2009/03/15/the-tiniest-gif-ever'
          contentType: image/gif;base64
          content: R0lGODlhAQABAAAAACH5BAEKAAEALAAAAAABAAEAAAICTAEAOw==
        
        - title: noopjs
          aliases:
            - blank-js
          contentType: ${jsContentType}
          content: ${noopJsContent}`;

    adguard.rules.RedirectFilterService.setRedirectSources(rawYaml);
    const requestFilter = new adguard.RequestFilter();

    // Test rules creation
    let redirectRule = new adguard.rules.UrlFilterRule('example.org/ads.js$script,redirect=noopjs', 0);
    const blockRedirectRule = new adguard.rules.UrlFilterRule('||example.org/*.png$image,redirect=1x1-transparent.gif', 0);
    requestFilter.addRules([redirectRule, blockRedirectRule]);
    const rule = requestFilter.findRuleForRequest('http://example.org/ads.js', 'http://example.org/', adguard.RequestTypes.SCRIPT);
    assert.equal(rule.getRedirect().redirectTitle, 'noopjs');
    const imgRule = requestFilter.findRuleForRequest('http://example.org/ad.png', 'http://example.org/', adguard.RequestTypes.IMAGE);
    assert.equal(imgRule.getRedirect().redirectTitle, '1x1-transparent.gif');

    // Test that rule correct url has been build
    const validRule = new adguard.rules.UrlFilterRule(`example.org/ads.js$script,redirect=${validTitle}`, 0);
    const redirectOption = validRule.getRedirect();
    const url = redirectOption.getRedirectUrl();
    const [rawContentType, base64str] = url.split(',');
    assert.equal(atob(base64str), noopJsContent, 'decoded string should be equal with source');
    const [contentType] = rawContentType.split(';');
    assert.equal(contentType, `data:${jsContentType}`);

    // Test that rules with invalid redirect option throw error
    assert.throws(() => {
        const invalidRule = new adguard.rules.UrlFilterRule(`example.org/ads.js$script,redirect=${invalidTitle}`, 0);
        requestFilter.addRule(invalidRule);
    }, new Error(`Unknown redirect source title: ${invalidTitle}`), 'invalid redirect rules should throw error');

    // Test that redirect rules has higher priority than basic rules
    redirectRule = new adguard.rules.UrlFilterRule('||8s8.eu^*fa.js$script,redirect=noopjs');
    const basicRule = new adguard.rules.UrlFilterRule('||8s8.eu^*fa.js$script');

    assert.ok(redirectRule.isFiltered('http://8s8.eu/bla-fa.js', true, adguard.RequestTypes.SCRIPT));
    // assert.ok(redirectRule.isPermitted('test.com'));
    assert.ok(basicRule.isFiltered('http://8s8.eu/bla-fa.js', true, adguard.RequestTypes.SCRIPT));
    // assert.ok(basicRule.isPermitted('http://example.com'));

    const urlFilter = new adguard.rules.UrlFilter();
    urlFilter.addRule(basicRule);
    urlFilter.addRule(redirectRule);

    const result = urlFilter.isFiltered('http://8s8.eu/bla-fa.js', 'test.com', adguard.RequestTypes.SCRIPT, true);
    assert.ok(result !== null);
    assert.equal(result.ruleText, redirectRule.ruleText);
});

// https://github.com/AdguardTeam/AdguardBrowserExtension/issues/1453
QUnit.test('$object subrequest modifier should be unknown', (assert) => {
    assert.throws(() => {
        // eslint-disable-next-line no-unused-vars
        const rule = new adguard.rules.UrlFilterRule('example.org/blockrequest$object-subrequest');
    }, 'Unknown option: OBJECT-SUBREQUEST');
});

QUnit.test('BadFilter option', function (assert) {
    var rule = new adguard.rules.UrlFilterRule('https:*_ad_');
    var ruleTwo = new adguard.rules.UrlFilterRule('https:*_da_');
    var ruleThree = new adguard.rules.UrlFilterRule('https:*_ad_$match-case');
    var badFilterRule = new adguard.rules.UrlFilterRule('https:*_ad_$badfilter');

    var requestFilter = new adguard.RequestFilter();

    requestFilter.addRule(rule);
    requestFilter.addRule(ruleTwo);

    assert.ok(requestFilter.findRuleForRequest('https://google.com/_ad_agency', '', adguard.RequestTypes.SUBDOCUMENT));
    assert.ok(requestFilter.findRuleForRequest('https://google.com/_da_agency', '', adguard.RequestTypes.SUBDOCUMENT));

    requestFilter.addRule(badFilterRule);
    assert.ok(requestFilter.getRules().indexOf(badFilterRule) >= 0);

    assert.notOk(requestFilter.findRuleForRequest('https://google.com/_ad_agency', '', adguard.RequestTypes.SUBDOCUMENT));
    assert.ok(requestFilter.findRuleForRequest('https://google.com/_da_agency', '', adguard.RequestTypes.SUBDOCUMENT));

    requestFilter.removeRule(rule);
    requestFilter.addRule(ruleThree);

    assert.ok(requestFilter.findRuleForRequest('https://google.com/_ad_agency', '', adguard.RequestTypes.SUBDOCUMENT));
    assert.ok(requestFilter.findRuleForRequest('https://google.com/_da_agency', '', adguard.RequestTypes.SUBDOCUMENT));

    requestFilter.removeRule(badFilterRule);
    assert.notOk(requestFilter.getRules().indexOf(badFilterRule) >= 0);

    assert.ok(requestFilter.findRuleForRequest('https://google.com/_ad_agency', '', adguard.RequestTypes.SUBDOCUMENT));
    assert.ok(requestFilter.findRuleForRequest('https://google.com/_da_agency', '', adguard.RequestTypes.SUBDOCUMENT));

    requestFilter.removeRule(ruleThree);

    assert.notOk(requestFilter.findRuleForRequest('https://google.com/_ad_agency', '', adguard.RequestTypes.SUBDOCUMENT));
    assert.ok(requestFilter.findRuleForRequest('https://google.com/_da_agency', '', adguard.RequestTypes.SUBDOCUMENT));
});

QUnit.test('BadFilter option whitelist', function (assert) {
    var url = 'https://test.com/';
    var referrer = 'http://example.org';

    var rule = new adguard.rules.UrlFilterRule('||test.com^');
    var whitelist = new adguard.rules.UrlFilterRule('@@||test.com^');
    var badFilterRule = new adguard.rules.UrlFilterRule('@@||test.com^$badfilter');

    var requestFilter = new adguard.RequestFilter();

    requestFilter.addRule(rule);

    var result = requestFilter.findRuleForRequest(url, referrer, adguard.RequestTypes.SUBDOCUMENT);
    assert.ok(result);
    assert.equal(result.ruleText, rule.ruleText);

    requestFilter.addRule(whitelist);

    result = requestFilter.findWhiteListRule(url, referrer, adguard.RequestTypes.SUBDOCUMENT);
    assert.ok(result);
    assert.equal(result.ruleText, whitelist.ruleText);

    result = requestFilter.findRuleForRequest(url, referrer, adguard.RequestTypes.SUBDOCUMENT);
    assert.ok(result);
    assert.equal(result.ruleText, whitelist.ruleText);

    requestFilter.addRule(badFilterRule);

    result = requestFilter.findWhiteListRule(url, referrer, adguard.RequestTypes.SUBDOCUMENT);
    assert.notOk(result);

    result = requestFilter.findRuleForRequest(url, referrer, adguard.RequestTypes.SUBDOCUMENT);
    assert.ok(result);
    assert.equal(result.ruleText, rule.ruleText);
});

QUnit.test('BadFilter multi-options', (assert) => {
    var rule = new adguard.rules.UrlFilterRule('||example.org^$object');
    var ruleTwo = new adguard.rules.UrlFilterRule('||example.org^');
    var badFilterRule = new adguard.rules.UrlFilterRule('||example.org^$badfilter,object');

    var requestFilter = new adguard.RequestFilter();

    requestFilter.addRule(rule);
    requestFilter.addRule(ruleTwo);

    assert.ok(requestFilter.findRuleForRequest('https://example.org', '', adguard.RequestTypes.OBJECT));
    assert.ok(requestFilter.findRuleForRequest('https://example.org', '', adguard.RequestTypes.SUBDOCUMENT));


    requestFilter.addRule(badFilterRule);
    assert.ok(requestFilter.findRuleForRequest('https://example.org', '', adguard.RequestTypes.OBJECT));
    assert.ok(requestFilter.findRuleForRequest('https://example.org', '', adguard.RequestTypes.SUBDOCUMENT));
    assert.strictEqual(ruleTwo, requestFilter.findRuleForRequest('https://example.org', '', adguard.RequestTypes.OBJECT));
    assert.strictEqual(ruleTwo, requestFilter.findRuleForRequest('https://example.org', '', adguard.RequestTypes.SUBDOCUMENT));

    requestFilter.removeRule(badFilterRule);

    assert.ok(requestFilter.findRuleForRequest('https://example.org', '', adguard.RequestTypes.OBJECT));
    assert.ok(requestFilter.findRuleForRequest('https://example.org', '', adguard.RequestTypes.SUBDOCUMENT));


    badFilterRule = new adguard.rules.UrlFilterRule('||example.org^$object,badfilter');

    requestFilter.addRule(badFilterRule);

    assert.ok(requestFilter.findRuleForRequest('https://example.org', '', adguard.RequestTypes.OBJECT));
    assert.ok(requestFilter.findRuleForRequest('https://example.org', '', adguard.RequestTypes.SUBDOCUMENT));
    assert.strictEqual(ruleTwo, requestFilter.findRuleForRequest('https://example.org', '', adguard.RequestTypes.OBJECT));
    assert.strictEqual(ruleTwo, requestFilter.findRuleForRequest('https://example.org', '', adguard.RequestTypes.SUBDOCUMENT));

    requestFilter.removeRule(badFilterRule);

    assert.ok(requestFilter.findRuleForRequest('https://example.org', '', adguard.RequestTypes.OBJECT));
    assert.ok(requestFilter.findRuleForRequest('https://example.org', '', adguard.RequestTypes.SUBDOCUMENT));
});

QUnit.test('BadFilter doesn stop looking for other rules', (assert) => {
    const rule = new adguard.rules.UrlFilterRule('||example.org^$third-party');
    const ruleTwo = new adguard.rules.UrlFilterRule('||example.org^$xmlhttprequest');
    var badFilterRule = new adguard.rules.UrlFilterRule('||example.org^$third-party,badfilter');

    var requestFilter = new adguard.RequestFilter();

    requestFilter.addRule(rule);
    requestFilter.addRule(ruleTwo);
    assert.ok(requestFilter.findRuleForRequest('https://example.org', 'https://third-party.com', adguard.RequestTypes.DOCUMENT));
    assert.ok(requestFilter.findRuleForRequest('https://example.org', '', adguard.RequestTypes.XMLHTTPREQUEST));


    requestFilter.addRule(badFilterRule);

    assert.notOk(requestFilter.findRuleForRequest('https://example.org', 'https://third-party.com', adguard.RequestTypes.DOCUMENT));
    assert.ok(requestFilter.findRuleForRequest('https://example.org', '', adguard.RequestTypes.XMLHTTPREQUEST));

    requestFilter.removeRule(badFilterRule);

    assert.ok(requestFilter.findRuleForRequest('https://example.org', 'https://third-party.com', adguard.RequestTypes.DOCUMENT));
    assert.ok(requestFilter.findRuleForRequest('https://example.org', '', adguard.RequestTypes.XMLHTTPREQUEST));


    badFilterRule = new adguard.rules.UrlFilterRule('||example.org^$xmlhttprequest,badfilter');

    requestFilter.addRule(badFilterRule);

    assert.ok(requestFilter.findRuleForRequest('https://example.org', 'https://third-party.com', adguard.RequestTypes.DOCUMENT));
    assert.notOk(requestFilter.findRuleForRequest('https://example.org', '', adguard.RequestTypes.XMLHTTPREQUEST));

    requestFilter.removeRule(badFilterRule);

    assert.ok(requestFilter.findRuleForRequest('https://example.org', 'https://third-party.com', adguard.RequestTypes.DOCUMENT));
    assert.ok(requestFilter.findRuleForRequest('https://example.org', '', adguard.RequestTypes.XMLHTTPREQUEST));
});

QUnit.test('Replace filters', function (assert) {
    const rules = [
        '||example.org^$replace=/test/test1/g',
        '||example.org^$replace=/test1/test2/g',
    ];

    const requestFilter = new adguard.RequestFilter();

    adguard.prefs.features.responseContentFilteringSupported = true;

    const urlFilterRules = rules.map(rule => {
        return new adguard.rules.UrlFilterRule(rule);
    });

    requestFilter.addRules(urlFilterRules);

    const replaceRules = requestFilter.findReplaceRules('https://example.org', '', adguard.RequestTypes.DOCUMENT);

    assert.ok(replaceRules);
    assert.equal(replaceRules.length, rules.length);
});

QUnit.test('whitelisted replace filter with same option is omitted', function (assert) {

    const expectedRule = '||example.org^$replace=/test/test1/g';

    const rules = [
        expectedRule,
        '||example.org^$replace=/test1/test2/g',
        '@@||example.org^$replace=/test1/test2/g',
    ];

    const requestFilter = new adguard.RequestFilter();

    adguard.prefs.features.responseContentFilteringSupported = true;

    const urlFilterRules = rules.map(rule => {
        return new adguard.rules.UrlFilterRule(rule);
    });

    requestFilter.addRules(urlFilterRules);

    const replaceRules = requestFilter.findReplaceRules('https://example.org', '', adguard.RequestTypes.DOCUMENT);

    assert.ok(replaceRules);
    assert.equal(replaceRules.length, 2);
});

QUnit.test('whitelist rules with $stealth modifier', function (assert) {
    const stealthRule = new adguard.rules.UrlFilterRule('@@||example.org^$stealth');

    const requestFilter = new adguard.RequestFilter();
    requestFilter.addRule(stealthRule);

    const result = requestFilter.findStealthWhiteListRule('https://example.org/test.js', 'https://example.org', adguard.RequestTypes.SCRIPT);

    assert.ok(result);
    assert.ok(result.whiteListRule);
    assert.equal(result.textRule, stealthRule.textRule);

    const thirdPartResult = requestFilter.findStealthWhiteListRule('https://other-example.org/test.js', 'https://example.org', adguard.RequestTypes.SCRIPT);

    assert.ok(thirdPartResult);
    assert.ok(thirdPartResult.whiteListRule);
    assert.equal(thirdPartResult.textRule, stealthRule.textRule);
});

QUnit.test('whitelist rules with $stealth and $script modifier', function (assert) {
    const stealthRule = new adguard.rules.UrlFilterRule('@@||example.org^$script,stealth');

    const requestFilter = new adguard.RequestFilter();
    requestFilter.addRule(stealthRule);

    const notScriptRuleResult = requestFilter.findStealthWhiteListRule('https://example.org/test.jpg', 'https://example.org', adguard.RequestTypes.DOCUMENT);

    const scriptRuleResult = requestFilter.findStealthWhiteListRule('https://example.org/test.js', 'https://example.org', adguard.RequestTypes.SCRIPT);

    assert.notOk(notScriptRuleResult);
    assert.ok(scriptRuleResult);
    assert.ok(scriptRuleResult.whiteListRule);
    assert.equal(scriptRuleResult.textRule, stealthRule.textRule);
});

QUnit.test('whitelist rules with $stealth and $domain modifiers', (assert) => {
    const stealthRule = new adguard.rules.UrlFilterRule('@@||hdslb.com^$domain=bilibili.com,stealth');

    const requestFilter = new adguard.RequestFilter();
    requestFilter.addRule(stealthRule);

    const thirdPartyRule = requestFilter.findStealthWhiteListRule('https://hdslb.com/test.js', 'https://bilibili.com', adguard.RequestTypes.SCRIPT);

    const ruleForDifferentDomain = requestFilter.findStealthWhiteListRule('https://mail.com/test.js', 'https://bilibili.com', adguard.RequestTypes.SCRIPT);

    assert.ok(thirdPartyRule);
    assert.ok(thirdPartyRule.whiteListRule);
    assert.notOk(ruleForDifferentDomain);
    assert.equal(thirdPartyRule.textRule, stealthRule.textRule);
});

QUnit.test('whitelist rules with $stealth and $third-party modifier', function (assert) {
    const stealthRule = new adguard.rules.UrlFilterRule('@@||example.org^$stealth,third-party');

    const requestFilter = new adguard.RequestFilter();
    requestFilter.addRule(stealthRule);

    const result = requestFilter.findStealthWhiteListRule('https://example.org/test', 'https://example.org', adguard.RequestTypes.SCRIPT);

    const thirdPartyResult = requestFilter.findStealthWhiteListRule('https://third-party.org/test', 'https://example.org', adguard.RequestTypes.SCRIPT);

    assert.notOk(result);
    assert.ok(thirdPartyResult);
    assert.ok(thirdPartyResult.whiteListRule);
    assert.equal(thirdPartyResult.textRule, thirdPartyResult.textRule);
});

QUnit.test('replace filter with empty $replace modifier should remove all other replace rules', function (assert) {
    const rules = [
        '||example.org^$replace=/test/test1/g',
        '||example.org^$replace=/test1/test2/g',
        '@@||example.org^$replace',
    ];

    const requestFilter = new adguard.RequestFilter();

    adguard.prefs.features.responseContentFilteringSupported = true;

    const urlFilterRules = rules.map(rule => {
        return new adguard.rules.UrlFilterRule(rule);
    });

    requestFilter.addRules(urlFilterRules);

    const replaceRules = requestFilter.findReplaceRules('https://example.org', '', adguard.RequestTypes.DOCUMENT);

    assert.ok(replaceRules);
    assert.ok(replaceRules[0].whiteListRule);
    assert.equal(rules.length, 3);
    assert.equal(replaceRules.length, 1);
});

QUnit.test('replace rules with $badfilter modifier', (assert) => {
    const rules = [
        '||example.org^$replace=/test/test1/g',
        '||example.org^$replace=/test1/test2/g',
        '||example.org^$replace=/test/test1/g,badfilter',
    ];

    const requestFilter = new adguard.RequestFilter();

    adguard.prefs.features.responseContentFilteringSupported = true;

    const urlFilterRules = rules.map(rule => new adguard.rules.UrlFilterRule(rule));

    requestFilter.addRules(urlFilterRules);

    const replaceRules = requestFilter.findReplaceRules('https://example.org', '', adguard.RequestTypes.DOCUMENT);

    assert.ok(replaceRules);
    assert.equal(replaceRules[0].ruleText, rules[1]);
    assert.equal(rules.length, 3);
    assert.equal(replaceRules.length, 1);
});

QUnit.test('stealth rules with $badfilter modifier', function (assert) {

    const whiteListRule = new adguard.rules.UrlFilterRule('@@||example.org^$stealth');

    const requestFilter = new adguard.RequestFilter();

    requestFilter.addRule(whiteListRule);

    let result = requestFilter.findStealthWhiteListRule('https://example.org', 'https://example.org', adguard.RequestTypes.DOCUMENT);

    assert.ok(result);
    assert.equal(result.ruleText, whiteListRule.ruleText);
    assert.ok(result.whiteListRule);

    const badFilterRule = new adguard.rules.UrlFilterRule('@@||example.org^$stealth,badfilter');
    requestFilter.addRule(badFilterRule);
    result = requestFilter.findStealthWhiteListRule('https://example.org', 'https://example.org', adguard.RequestTypes.DOCUMENT);

    assert.notOk(result);
});


// https://github.com/AdguardTeam/AdguardBrowserExtension/issues/1122
QUnit.test('Rule with extension modifier should be omitted in request filter', function (assert) {
    const rules = [
        '@@||example.org^$extension',
        '||example.org/favicon.ico',
        '||example.org/badcode.js',
    ];

    const requestFilter = new adguard.RequestFilter();

    const urlFilterRules = rules.map(rule => {
        return new adguard.rules.UrlFilterRule(rule);
    });

    requestFilter.addRules(urlFilterRules);

    const requesRulesLength = requestFilter.getRules().length;

    assert.equal(requesRulesLength, rules.length - 1);
});

QUnit.test('requestFilter.findRuleForRequest performance', function (assert) {
    var rules = filtersFromTxt; // variable filtersFromTxt is from 'test_filter.js'
    var requestFilter = new adguard.RequestFilter();
    for (var i = 0; i < rules.length; i++) {
        var rule = adguard.rules.builder.createRule(rules[i], adguard.utils.filters.USER_FILTER_ID);
        if (rule) {
            requestFilter.addRule(rule);
        }
    }

    var url = 'https://www.youtube.com/gaming';
    var referrer = 'http://example.org';

    var count = 50000;
    var startTime = new Date().getTime();
    var results = [];
    for (var k = 0; k < count; k++) {
        requestFilter.findRuleForRequest(url, referrer, adguard.RequestTypes.SUBDOCUMENT);
    }

    var elapsed = new Date().getTime() - startTime;
    assert.ok(elapsed > 0);

    console.log('------------------------------------START TEST PERFORMANCE-----------------------------------');
    console.log('Total: ' + elapsed + ' ms');
    console.log('Average: ' + elapsed / count + ' ms');
    console.log('------------------------------------END TEST PERFORMANCE-----------------------------------');

    // Total: 84 ms
    // Average: 0.00168 ms
<<<<<<< HEAD
});

// TODO [maximtop] move convertRules into separate file
QUnit.test('Test scriptlet adguard rule', function (assert) {
    const rule = "example.org#%#//scriptlet('abort-on-property-read', 'I10C')";
    const exp = "example.org#%#//scriptlet('abort-on-property-read', 'I10C')";
    const res = adguard.rules.ruleConverter.convertRule(rule);
    assert.equal(res, exp);
});
QUnit.test('Test scriptlet adguard rule exception', function (assert) {
    const rule = "example.org#@%#//scriptlet('abort-on-property-read', 'I10C')";
    const exp = "example.org#@%#//scriptlet('abort-on-property-read', 'I10C')";
    const res = adguard.rules.ruleConverter.convertRule(rule);
    assert.equal(res, exp);
});
QUnit.test('Test converter scriptlet ubo rule', function (assert) {
    const rule = "example.org##+js(setTimeout-defuser.js, [native code], 8000)";
    const exp = 'example.org#%#//scriptlet("ubo-setTimeout-defuser.js", "[native code]", "8000")';
    const res = adguard.rules.ruleConverter.convertRule(rule);
    assert.equal(res, exp);
});
QUnit.test('Test converter scriptlet abp rule', function (assert) {
    const rule = "example.org#$#hide-if-contains li.serp-item 'li.serp-item div.label'";
    const exp = 'example.org#%#//scriptlet("abp-hide-if-contains", "li.serp-item", "li.serp-item div.label")';
    const res = adguard.rules.ruleConverter.convertRule(rule);
    assert.equal(res, exp);
});
QUnit.test('Test converter scriptlet multiple abp rule', function (assert) {
    const rule = `example.org#$#hide-if-has-and-matches-style 'd[id^="_"]' 'div > s' 'display: none'; hide-if-contains /.*/ .p 'a[href^="/ad__c?"]'`;
    const exp1 = 'example.org#%#//scriptlet("abp-hide-if-has-and-matches-style", "d[id^=\\"_\\"]", "div > s", "display: none")';
    const exp2 = 'example.org#%#//scriptlet("abp-hide-if-contains", "/.*/", ".p", "a[href^=\\"/ad__c?\\"]")';
    const res = adguard.rules.ruleConverter.convertRule(rule);

    assert.equal(res.length, 2);
    assert.equal(res[0], exp1);
    assert.equal(res[1], exp2);
});

QUnit.test('Test converter css adguard rule', (assert) => {
    const rule = 'firmgoogle.com#$#.pub_300x250 {display:block!important;}';
    const exp = 'firmgoogle.com#$#.pub_300x250 {display:block!important;}';
    const res = adguard.rules.ruleConverter.convertRule(rule);

    assert.equal(res, exp, 'the issue of this test that adg css rule and abp snippet rule has the same mask, but different content');

    // https://github.com/AdguardTeam/AdguardBrowserExtension/issues/1412
    const whitelistCssRule = 'example.com#@$#h1 { display: none!important; }';
    const expected = 'example.com#@$#h1 { display: none!important; }';
    const actual = adguard.rules.ruleConverter.convertRule(whitelistCssRule);
    assert.equal(actual, expected, 'AG CSS whitelist rules should not be parsed as ABP scriptlet rule');
});

QUnit.test('Composite rules', (assert) => {
    const requestFilter = new adguard.RequestFilter();
    const rule = `example.org#$#hide-if-has-and-matches-style 'd[id^="_"]' 'div > s' 'display: none'; hide-if-contains /.*/ .p 'a[href^="/ad__c?"]'`;
    const compositeRule = adguard.rules.builder.createRule(rule, 0);

    assert.ok(compositeRule);
    assert.ok(compositeRule instanceof adguard.rules.CompositeRule);

    requestFilter.addRule(compositeRule);
    const rules = requestFilter.getRules();
    assert.equal(rules.length, 2);

    requestFilter.removeRule(compositeRule);
    const rules1 = requestFilter.getRules();
    assert.equal(rules1, 0);
});

QUnit.test('Comments in rule', (assert) => {
    let rule = adguard.rules.builder.createRule('! example.com#$#.pub_300x250 {display:block!important;}', 0);
    assert.notOk(rule, 'rule with comment mask should return null');

    rule = adguard.rules.builder.createRule('! ain.ua#$#body - удаление брендированного фона, отступа сверху', 0);
    assert.notOk(rule, 'rule with comment mask should return null');
});

// TODO [maximtop] move convert rules into separate file
QUnit.test('Converts ABP rules into AG compatible rule', (assert) => {
    let actual = adguard.rules.ruleConverter.convertRule('||e9377f.com^$rewrite=abp-resource:blank-mp3,domain=eastday.com');
    let expected = '||e9377f.com^$redirect=blank-mp3,domain=eastday.com';
    assert.equal(actual, expected);

    actual = adguard.rules.ruleConverter.convertRule('||lcok.net/2019/ad/$domain=huaren.tv,rewrite=abp-resource:blank-mp3');
    expected = '||lcok.net/2019/ad/$domain=huaren.tv,redirect=blank-mp3';
    assert.equal(actual, expected);

    actual = adguard.rules.ruleConverter.convertRule('||lcok.net/2019/ad/$domain=huaren.tv');
    expected = '||lcok.net/2019/ad/$domain=huaren.tv';
    assert.equal(actual, expected);
});

QUnit.test('converts empty and mp4 modifiers into redirect rules', (assert) => {
    let actual = adguard.rules.ruleConverter.convertRule('/(pagead2)/$domain=vsetv.com,empty,important');
    let expected = '/(pagead2)/$domain=vsetv.com,redirect=noopjs,important';
    assert.equal(actual, expected);

    actual = adguard.rules.ruleConverter.convertRule('||fastmap33.com^$empty');
    expected = '||fastmap33.com^$redirect=noopjs';
    assert.equal(actual, expected);

    actual = adguard.rules.ruleConverter.convertRule('||anyporn.com/xml^$media,mp4');
    expected = adguard.rules.ruleConverter.convertRule('||anyporn.com/xml^$media,redirect=noopmp4-1s');
    assert.equal(actual, expected);
});

QUnit.test('converts empty and mp4 modifiers into redirect rules', (assert) => {
    let rule = 'example.com##^script:some-another-rule(test)';
    let actual = adguard.rules.ruleConverter.convertRule(rule);
    assert.equal(actual, rule, 'Shold returns the same rule');

    rule = 'example.com##^script:has-text(12313)';
    actual = adguard.rules.ruleConverter.convertRule(rule);
    assert.equal(actual.length, 1, 'Single rule check');
    assert.equal(actual[0], 'example.com$$script[tag-content="12313"]', 'Should be conceverted to adg rule');

    rule = 'example.com##^script:has-text(===):has-text(/[\w\W]{16000}/)';
    actual = adguard.rules.ruleConverter.convertRule(rule);
    assert.equal(actual.length, 2, 'Two rules, one of then nor supporting');
    assert.equal(actual[0], 'example.com$$script[tag-content="==="]', 'Should be converted to adg rule');
    assert.equal(actual[1], 'example.com##^script:has-text(/[wW]{16000}/)', 'Should be separated to ubo rule');
});

QUnit.test('$document rules', (assert) => {
    const rule = new adguard.rules.UrlFilterRule('||example.org^$document');

    const requestFilter = new adguard.RequestFilter();

    requestFilter.addRule(rule);

    assert.ok(requestFilter.findRuleForRequest('https://example.org', 'https://example.org', adguard.RequestTypes.DOCUMENT));
=======
>>>>>>> f59548e9
});<|MERGE_RESOLUTION|>--- conflicted
+++ resolved
@@ -683,7 +683,6 @@
 
     var count = 50000;
     var startTime = new Date().getTime();
-    var results = [];
     for (var k = 0; k < count; k++) {
         requestFilter.findRuleForRequest(url, referrer, adguard.RequestTypes.SUBDOCUMENT);
     }
@@ -698,138 +697,4 @@
 
     // Total: 84 ms
     // Average: 0.00168 ms
-<<<<<<< HEAD
-});
-
-// TODO [maximtop] move convertRules into separate file
-QUnit.test('Test scriptlet adguard rule', function (assert) {
-    const rule = "example.org#%#//scriptlet('abort-on-property-read', 'I10C')";
-    const exp = "example.org#%#//scriptlet('abort-on-property-read', 'I10C')";
-    const res = adguard.rules.ruleConverter.convertRule(rule);
-    assert.equal(res, exp);
-});
-QUnit.test('Test scriptlet adguard rule exception', function (assert) {
-    const rule = "example.org#@%#//scriptlet('abort-on-property-read', 'I10C')";
-    const exp = "example.org#@%#//scriptlet('abort-on-property-read', 'I10C')";
-    const res = adguard.rules.ruleConverter.convertRule(rule);
-    assert.equal(res, exp);
-});
-QUnit.test('Test converter scriptlet ubo rule', function (assert) {
-    const rule = "example.org##+js(setTimeout-defuser.js, [native code], 8000)";
-    const exp = 'example.org#%#//scriptlet("ubo-setTimeout-defuser.js", "[native code]", "8000")';
-    const res = adguard.rules.ruleConverter.convertRule(rule);
-    assert.equal(res, exp);
-});
-QUnit.test('Test converter scriptlet abp rule', function (assert) {
-    const rule = "example.org#$#hide-if-contains li.serp-item 'li.serp-item div.label'";
-    const exp = 'example.org#%#//scriptlet("abp-hide-if-contains", "li.serp-item", "li.serp-item div.label")';
-    const res = adguard.rules.ruleConverter.convertRule(rule);
-    assert.equal(res, exp);
-});
-QUnit.test('Test converter scriptlet multiple abp rule', function (assert) {
-    const rule = `example.org#$#hide-if-has-and-matches-style 'd[id^="_"]' 'div > s' 'display: none'; hide-if-contains /.*/ .p 'a[href^="/ad__c?"]'`;
-    const exp1 = 'example.org#%#//scriptlet("abp-hide-if-has-and-matches-style", "d[id^=\\"_\\"]", "div > s", "display: none")';
-    const exp2 = 'example.org#%#//scriptlet("abp-hide-if-contains", "/.*/", ".p", "a[href^=\\"/ad__c?\\"]")';
-    const res = adguard.rules.ruleConverter.convertRule(rule);
-
-    assert.equal(res.length, 2);
-    assert.equal(res[0], exp1);
-    assert.equal(res[1], exp2);
-});
-
-QUnit.test('Test converter css adguard rule', (assert) => {
-    const rule = 'firmgoogle.com#$#.pub_300x250 {display:block!important;}';
-    const exp = 'firmgoogle.com#$#.pub_300x250 {display:block!important;}';
-    const res = adguard.rules.ruleConverter.convertRule(rule);
-
-    assert.equal(res, exp, 'the issue of this test that adg css rule and abp snippet rule has the same mask, but different content');
-
-    // https://github.com/AdguardTeam/AdguardBrowserExtension/issues/1412
-    const whitelistCssRule = 'example.com#@$#h1 { display: none!important; }';
-    const expected = 'example.com#@$#h1 { display: none!important; }';
-    const actual = adguard.rules.ruleConverter.convertRule(whitelistCssRule);
-    assert.equal(actual, expected, 'AG CSS whitelist rules should not be parsed as ABP scriptlet rule');
-});
-
-QUnit.test('Composite rules', (assert) => {
-    const requestFilter = new adguard.RequestFilter();
-    const rule = `example.org#$#hide-if-has-and-matches-style 'd[id^="_"]' 'div > s' 'display: none'; hide-if-contains /.*/ .p 'a[href^="/ad__c?"]'`;
-    const compositeRule = adguard.rules.builder.createRule(rule, 0);
-
-    assert.ok(compositeRule);
-    assert.ok(compositeRule instanceof adguard.rules.CompositeRule);
-
-    requestFilter.addRule(compositeRule);
-    const rules = requestFilter.getRules();
-    assert.equal(rules.length, 2);
-
-    requestFilter.removeRule(compositeRule);
-    const rules1 = requestFilter.getRules();
-    assert.equal(rules1, 0);
-});
-
-QUnit.test('Comments in rule', (assert) => {
-    let rule = adguard.rules.builder.createRule('! example.com#$#.pub_300x250 {display:block!important;}', 0);
-    assert.notOk(rule, 'rule with comment mask should return null');
-
-    rule = adguard.rules.builder.createRule('! ain.ua#$#body - удаление брендированного фона, отступа сверху', 0);
-    assert.notOk(rule, 'rule with comment mask should return null');
-});
-
-// TODO [maximtop] move convert rules into separate file
-QUnit.test('Converts ABP rules into AG compatible rule', (assert) => {
-    let actual = adguard.rules.ruleConverter.convertRule('||e9377f.com^$rewrite=abp-resource:blank-mp3,domain=eastday.com');
-    let expected = '||e9377f.com^$redirect=blank-mp3,domain=eastday.com';
-    assert.equal(actual, expected);
-
-    actual = adguard.rules.ruleConverter.convertRule('||lcok.net/2019/ad/$domain=huaren.tv,rewrite=abp-resource:blank-mp3');
-    expected = '||lcok.net/2019/ad/$domain=huaren.tv,redirect=blank-mp3';
-    assert.equal(actual, expected);
-
-    actual = adguard.rules.ruleConverter.convertRule('||lcok.net/2019/ad/$domain=huaren.tv');
-    expected = '||lcok.net/2019/ad/$domain=huaren.tv';
-    assert.equal(actual, expected);
-});
-
-QUnit.test('converts empty and mp4 modifiers into redirect rules', (assert) => {
-    let actual = adguard.rules.ruleConverter.convertRule('/(pagead2)/$domain=vsetv.com,empty,important');
-    let expected = '/(pagead2)/$domain=vsetv.com,redirect=noopjs,important';
-    assert.equal(actual, expected);
-
-    actual = adguard.rules.ruleConverter.convertRule('||fastmap33.com^$empty');
-    expected = '||fastmap33.com^$redirect=noopjs';
-    assert.equal(actual, expected);
-
-    actual = adguard.rules.ruleConverter.convertRule('||anyporn.com/xml^$media,mp4');
-    expected = adguard.rules.ruleConverter.convertRule('||anyporn.com/xml^$media,redirect=noopmp4-1s');
-    assert.equal(actual, expected);
-});
-
-QUnit.test('converts empty and mp4 modifiers into redirect rules', (assert) => {
-    let rule = 'example.com##^script:some-another-rule(test)';
-    let actual = adguard.rules.ruleConverter.convertRule(rule);
-    assert.equal(actual, rule, 'Shold returns the same rule');
-
-    rule = 'example.com##^script:has-text(12313)';
-    actual = adguard.rules.ruleConverter.convertRule(rule);
-    assert.equal(actual.length, 1, 'Single rule check');
-    assert.equal(actual[0], 'example.com$$script[tag-content="12313"]', 'Should be conceverted to adg rule');
-
-    rule = 'example.com##^script:has-text(===):has-text(/[\w\W]{16000}/)';
-    actual = adguard.rules.ruleConverter.convertRule(rule);
-    assert.equal(actual.length, 2, 'Two rules, one of then nor supporting');
-    assert.equal(actual[0], 'example.com$$script[tag-content="==="]', 'Should be converted to adg rule');
-    assert.equal(actual[1], 'example.com##^script:has-text(/[wW]{16000}/)', 'Should be separated to ubo rule');
-});
-
-QUnit.test('$document rules', (assert) => {
-    const rule = new adguard.rules.UrlFilterRule('||example.org^$document');
-
-    const requestFilter = new adguard.RequestFilter();
-
-    requestFilter.addRule(rule);
-
-    assert.ok(requestFilter.findRuleForRequest('https://example.org', 'https://example.org', adguard.RequestTypes.DOCUMENT));
-=======
->>>>>>> f59548e9
 });