import browser from 'webextension-polyfill';
import log from './log';

class Messenger {
    // eslint-disable-next-line class-methods-use-this
    async sendMessage(type, data) {
        log.debug('Request type:', type);
        if (data) {
            log.debug('Request data:', data);
        }

<<<<<<< HEAD
        const response = await browser.runtime.sendMessage({ type, data });
=======
        const response = await browser.runtime.sendMessage({
            type,
            data,
        });
>>>>>>> 7f23c094

        if (response) {
            log.debug('Response type:', type);
            log.debug('Response data:', response);
        }

        return response;
    }

    async getOptionsData() {
        return this.sendMessage('getOptionsData');
    }

    // eslint-disable-next-line class-methods-use-this
    async changeUserSetting(settingId, value) {
<<<<<<< HEAD
    // TODO refactor message handler to use common message format { type, data }
        await browser.runtime.sendMessage({ type: 'changeUserSetting', key: settingId, value });
    }

    async enableFilter(filterId) {
    // TODO use common message types in constants;
=======
        // TODO refactor message handler to use common message format { type, data }
        await browser.runtime.sendMessage({
            type: 'changeUserSetting',
            key: settingId,
            value,
        });
    }

    async enableFilter(filterId) {
        // TODO use common message types in constants;
>>>>>>> 7f23c094
        const type = 'addAndEnableFilterModern';
        return this.sendMessage(type, { filterId });
    }

    async disableFilter(filterId) {
<<<<<<< HEAD
    // TODO use common message types in constants;
=======
        // TODO use common message types in constants;
>>>>>>> 7f23c094
        const type = 'disableAntiBannerFilterModern';
        return this.sendMessage(type, { filterId });
    }

    async applySettingsJson(json) {
<<<<<<< HEAD
    // TODO use common message types in the constants
        const type = 'applySettingsJson';
        return this.sendMessage(type, { json });
    }
=======
        // TODO use common message types in the constants
        const type = 'applySettingsJson';
        return this.sendMessage(type, { json });
    }

    async openFilteringLog() {
        // TODO use common message types in the constants
        const type = 'openFilteringLog';
        return this.sendMessage(type);
    }

    async resetStatistics() {
        // TODO use common message types in the constants
        const type = 'resetBlockedAdsCount';
        return this.sendMessage(type);
    }
>>>>>>> 7f23c094
}

const messenger = new Messenger();

export default messenger;<|MERGE_RESOLUTION|>--- conflicted
+++ resolved
@@ -9,14 +9,10 @@
             log.debug('Request data:', data);
         }
 
-<<<<<<< HEAD
-        const response = await browser.runtime.sendMessage({ type, data });
-=======
         const response = await browser.runtime.sendMessage({
             type,
             data,
         });
->>>>>>> 7f23c094
 
         if (response) {
             log.debug('Response type:', type);
@@ -32,14 +28,6 @@
 
     // eslint-disable-next-line class-methods-use-this
     async changeUserSetting(settingId, value) {
-<<<<<<< HEAD
-    // TODO refactor message handler to use common message format { type, data }
-        await browser.runtime.sendMessage({ type: 'changeUserSetting', key: settingId, value });
-    }
-
-    async enableFilter(filterId) {
-    // TODO use common message types in constants;
-=======
         // TODO refactor message handler to use common message format { type, data }
         await browser.runtime.sendMessage({
             type: 'changeUserSetting',
@@ -50,28 +38,17 @@
 
     async enableFilter(filterId) {
         // TODO use common message types in constants;
->>>>>>> 7f23c094
         const type = 'addAndEnableFilterModern';
         return this.sendMessage(type, { filterId });
     }
 
     async disableFilter(filterId) {
-<<<<<<< HEAD
-    // TODO use common message types in constants;
-=======
         // TODO use common message types in constants;
->>>>>>> 7f23c094
         const type = 'disableAntiBannerFilterModern';
         return this.sendMessage(type, { filterId });
     }
 
     async applySettingsJson(json) {
-<<<<<<< HEAD
-    // TODO use common message types in the constants
-        const type = 'applySettingsJson';
-        return this.sendMessage(type, { json });
-    }
-=======
         // TODO use common message types in the constants
         const type = 'applySettingsJson';
         return this.sendMessage(type, { json });
@@ -88,7 +65,6 @@
         const type = 'resetBlockedAdsCount';
         return this.sendMessage(type);
     }
->>>>>>> 7f23c094
 }
 
 const messenger = new Messenger();
