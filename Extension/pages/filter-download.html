--- conflicted
+++ resolved
@@ -1,53 +1,3 @@
-<<<<<<< HEAD
-<!DOCTYPE html>
-<html lang="ru">
-<head>
-    <title i18n="filter_download_title"></title>
-
-    <meta charset="utf-8">
-    <link type="text/css" rel="stylesheet" href="css/main.css">
-    <link type="text/css" rel="stylesheet" href="skin/nanobar.css">
-    <link type="text/css" rel="stylesheet" href="../lib/content-script/css/alert-popup.css">
-
-    <!-- @if browser == "CHROMIUM" || browser == "EDGE" || browser == "OPERA" || browser == "FIREFOX_WEBEXT" -->
-    <script type="text/javascript" src="../lib/libs/nanobar.min.js"></script>
-    <script type="text/javascript" src="../lib/content-script/adguard-content.js"></script>
-    <script type="text/javascript" src="../lib/content-script/common-script.js"></script>
-    <script type="text/javascript" src="../lib/content-script/content-script.js"></script>
-    <script type="text/javascript" src="../lib/content-script/content-utils.js"></script>
-    <script type="text/javascript" src="../lib/content-script/i18n-helper.js"></script>
-    <script type="text/javascript" src="../lib/pages/i18n.js"></script>
-    <script type="text/javascript" src="../lib/pages/filter-download.js"></script>
-    <!-- @endif -->
-    <link rel="shortcut icon" href="images/favicon.png"/>
-</head>
-<body>
-<header class="filter-download__header downloading">
-    <div class="wlimit cf">
-        <a class="filter-download__header-logo" href="">
-            AdGuard
-        </a>
-    </div>
-</header>
-
-<div class="settings-page downloading">
-
-    <div class="wlimit">
-
-        <div class="sp-lists-user-descr" i18n="filter_download_loading"></div>
-
-        <div class="sp-lists-user-descr" i18n="filter_download_do_you_know"></div>
-        <div class="sp-lists-user-descr" i18n="filter_download_sb_sites"></div>
-        <div class="sp-lists-user-descr" i18n="filter_download_rules"></div>
-        <div class="sp-lists-user-descr" i18n="filter_download_ads_malware"></div>
-
-    </div>
-
-</div>
-
-</body>
-</html>
-=======
 <!DOCTYPE html>
 <html lang="ru">
 <head>
@@ -95,5 +45,4 @@
 </div>
 
 </body>
-</html>
->>>>>>> 8d443254
+</html>