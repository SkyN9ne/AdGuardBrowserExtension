/**
* This file is part of Adguard Browser Extension (https://github.com/AdguardTeam/AdguardBrowserExtension).
*
* Adguard Browser Extension is free software: you can redistribute it and/or modify
* it under the terms of the GNU Lesser General Public License as published by
* the Free Software Foundation, either version 3 of the License, or
* (at your option) any later version.
*
* Adguard Browser Extension is distributed in the hope that it will be useful,
* but WITHOUT ANY WARRANTY; without even the implied warranty of
* MERCHANTABILITY or FITNESS FOR A PARTICULAR PURPOSE.  See the
* GNU Lesser General Public License for more details.
*
* You should have received a copy of the GNU Lesser General Public License
* along with Adguard Browser Extension.  If not, see <http://www.gnu.org/licenses/>.
*/

/**
 * Safari content blocking format rules converter.
 */
var CONVERTER_VERSION = '1.3.23';
// Max number of CSS selectors per rule (look at _compactCssRules function)
var MAX_SELECTORS_PER_WIDE_RULE = 250;
var ANY_URL_TEMPLATES = ['||*', '', '*'];
var URL_FILTER_ANY_URL = ".*";
// Improved regular expression instead of UrlFilterRule.REGEXP_START_URL
var URL_FILTER_REGEXP_START_URL = "^https?://([^/]*\\.)?";
// Simplified separator (to fix an issue with $ restriction - it can be only in the end of regexp)
var URL_FILTER_REGEXP_SEPARATOR = "[/:&?]?";

var SafariContentBlockerConverter = {

    AGRuleConverter: {

        _parseDomains: function (rule, included, excluded) {
            var domain, domains, iDomains;

            if (rule.permittedDomain) {
                domain = adguard.utils.url.toPunyCode(rule.permittedDomain.toLowerCase());
                included.push(domain);
            } else if (rule.permittedDomains) {
                domains = rule.permittedDomains;
                iDomains = domains.length;

                while (iDomains--) {
                    if (domains[iDomains] !== "") {
                        domain = domains[iDomains];
                        domain = adguard.utils.url.toPunyCode(domain.toLowerCase());
                        included.push(domain);
                    }
                }
            }

            if (rule.restrictedDomain) {
                domain = adguard.utils.url.toPunyCode(rule.restrictedDomain.toLowerCase());
                excluded.push(domain);
            } else if (rule.restrictedDomains) {
                domains = rule.restrictedDomains;
                iDomains = domains.length;
                while (iDomains--) {
                    domain = domains[iDomains];
                    if (domain) {
                        domain = adguard.utils.url.toPunyCode(domain.toLowerCase());
                        excluded.push(domain);
                    }
                }
            }

        },

        /**
         * Adds load-type specification
         */
        _addThirdParty: function (trigger, rule) {
            if (rule.checkThirdParty) {
                trigger["load-type"] = rule.isThirdParty ? ["third-party"] : ["first-party"];
            }
        },

        _addMatchCase: function (trigger, rule) {
            if (rule.matchCase !== null && rule.matchCase) {
                trigger["url-filter-is-case-sensitive"] = true;
            }
        },

        _writeDomainOptions: function (included, excluded, trigger) {
            if (included.length > 0 && excluded.length > 0) {
                throw new Error('Safari does not support both permitted and restricted domains');
            }

            if (included.length > 0) {
                trigger["if-domain"] = included;
            }
            if (excluded.length > 0) {
                trigger["unless-domain"] = excluded;
            }
        },

        _addDomainOptions: function (trigger, rule) {
            var included = [];
            var excluded = [];
            this._parseDomains(rule, included, excluded);
            this._writeDomainOptions(included, excluded, trigger);
        },

        _setWhiteList: function (rule, result) {
            if (rule.whiteListRule && rule.whiteListRule === true) {
                result.action.type = "ignore-previous-rules";
            }
        },

        _hasContentType: function(rule, contentType) {
            return (rule.permittedContentType & contentType) && // jshint ignore:line
                !(rule.restrictedContentType & contentType); // jshint ignore:line
        },

        _isContentType: function(rule, contentType) {
            return rule.permittedContentType == contentType;
        },

        _addResourceType: function (rule, result) {
            var types = [];

            var UrlFilterRule = adguard.rules.UrlFilterRule;

            if (this._isContentType(rule, UrlFilterRule.contentTypes.ALL) &&
                rule.restrictedContentType === 0) {
                // Safari does not support all other default content types, like subdocument etc.
                // So we can use default safari content types instead.
                return;
            }
            if (this._hasContentType(rule, UrlFilterRule.contentTypes.IMAGE)) {
                types.push("image");                
            }
            if (this._hasContentType(rule, UrlFilterRule.contentTypes.STYLESHEET)) {
                types.push("style-sheet");                
            }
            if (this._hasContentType(rule, UrlFilterRule.contentTypes.SCRIPT)) {
                types.push("script");                
            }
            if (this._hasContentType(rule, UrlFilterRule.contentTypes.MEDIA)) {
                types.push("media");                
            }
            if (this._hasContentType(rule, UrlFilterRule.contentTypes.XMLHTTPREQUEST) ||
                this._hasContentType(rule, UrlFilterRule.contentTypes.OTHER) ||
                this._hasContentType(rule, UrlFilterRule.contentTypes.WEBSOCKET)) {
                types.push("raw");
            }
            if (this._hasContentType(rule, UrlFilterRule.contentTypes.FONT)) {
                types.push("font");                
            }
            if (this._hasContentType(rule, UrlFilterRule.contentTypes.SUBDOCUMENT)) {
                types.push("document");
            }
            if (this._hasContentType(rule, UrlFilterRule.contentTypes.POPUP)) {
                // Ignore other in case of $popup modifier
                types = [ "popup" ];
            }

            // Not supported modificators
            if (this._isContentType(rule, UrlFilterRule.contentTypes.OBJECT)) {
                throw new Error('Object content type is not yet supported');
            }
            if (this._isContentType(rule, UrlFilterRule.contentTypes['OBJECT-SUBREQUEST'])) {
                throw new Error('Object_subrequest content type is not yet supported');
            }

            if (this._isContentType(rule, UrlFilterRule.contentTypes.JSINJECT)) {
                throw new Error('$jsinject rules are ignored.');
            }

            if (types.length > 0) {
                result.trigger["resource-type"] = types;
            }

            //TODO: Add restricted content types?
        },

        _createUrlFilterString: function (filter) {
<<<<<<< HEAD
            if (ANY_URL_TEMPLATES.indexOf(filter.getUrlRuleText()) >= 0) {
=======
            if (ANY_URL_TEMPLATES.indexOf(filter.urlRuleText) >= 0) {
>>>>>>> ddc6a456
                return URL_FILTER_ANY_URL;
            }

            if (filter.isRegexRule && filter.urlRegExp) {
                return filter.urlRegExp.source;
            }

            var urlRegExpSource = filter.getUrlRegExpSource();
            if (urlRegExpSource) {
                return urlRegExpSource;
            }

            // Rule with empty regexp
            return URL_FILTER_ANY_URL;
        },

        _parseRuleDomain: function (ruleText) {
            try {
                var i;
                var startsWith = ["http://www.", "https://www.", "http://", "https://", "||", "//"];
                var contains = ["/", "^"];
                var startIndex = 0;

                for (i = 0; i < startsWith.length; i++) {
                    var start = startsWith[i];
                    if (adguard.utils.strings.startWith(ruleText, start)) {
                        startIndex = start.length;
                        break;
                    }
                }

                //exclusive for domain
                var exceptRule = "domain=";
                var domainIndex = ruleText.indexOf(exceptRule);
                if (domainIndex > -1 && ruleText.indexOf("$") > -1) {
                    startIndex = domainIndex + exceptRule.length;
                }

                if (startIndex == -1) {
                    return null;
                }

                var symbolIndex = -1;
                for (i = 0; i < contains.length; i++) {
                    var contain = contains[i];
                    var index = ruleText.indexOf(contain, startIndex);
                    if (index >= 0) {
                        symbolIndex = index;
                        break;
                    }
                }

                var domain = symbolIndex == -1 ? ruleText.substring(startIndex) : ruleText.substring(startIndex, symbolIndex);
                var path = symbolIndex == -1 ? null : ruleText.substring(symbolIndex);
                
                if (!/^[a-zA-Z0-9][a-zA-Z0-9-.]*[a-zA-Z0-9]\.[a-zA-Z-]{2,}$/.test(domain)) {
                    // Not a valid domain name, ignore it
                    return null;
                }

                return {
<<<<<<< HEAD
                    domain: adguard.utils.url.toPunyCode(domain).toLowerCase(),
=======
                    domain: UrlUtils.toPunyCode(domain).toLowerCase(),
>>>>>>> ddc6a456
                    path: path
                };

            } catch (ex) {
                adguard.console.error("Error parsing domain from {0}, cause {1}", ruleText, ex);
                return null;
            }
        },

        convertCssFilterRule: function (rule) {

            if (rule.isInjectRule && rule.isInjectRule === true) {
                // There is no way to convert these rules to safari format
                throw new Error("CSS-injection rule " + rule.ruleText + " cannot be converted");
            }

            if (rule.extendedCss) {
                throw new Error("Extended CSS rule " + rule.ruleText + " cannot be converted");
            }

            var result = {
                trigger: {
                    "url-filter": URL_FILTER_ANY_URL
                    // https://github.com/AdguardTeam/AdguardBrowserExtension/issues/153#issuecomment-263067779
                    //,"resource-type": [ "document" ]
                },
                action: {
                    type: "css-display-none",
                    selector: rule.cssSelector
                }
            };

            this._setWhiteList(rule, result);
            this._addThirdParty(result.trigger, rule);
            this._addMatchCase(result.trigger, rule);
            this._addDomainOptions(result.trigger, rule);

            return result;
        },

        convertScriptRule: function (rule) {
            // There is no way to convert these rules to safari format
            throw new Error("Script-injection rule " + rule.ruleText + " cannot be converted");
        },
        
        /**
         * Validates url blocking rule and discards rules considered dangerous or invalid.
         */
        _validateUrlBlockingRule: function(rule) {
            
            if (rule.action.type == "block" &&
                rule.trigger["resource-type"] &&
                rule.trigger["resource-type"].indexOf("document") >= 0 &&
                !rule.trigger["if-domain"] &&
                (!rule.trigger["load-type"] || rule.trigger["load-type"].indexOf("third-party") == -1)) {
                // Due to https://github.com/AdguardTeam/AdguardBrowserExtension/issues/145
                throw new Error("Document blocking rules are allowed only along with third-party or if-domain modifiers");        
            }
        },

        _checkWhiteListExceptions: function (rule, result) {
            var self = this;
            function isDocumentRule(r) {
                return self._isContentType(r, adguard.rules.UrlFilterRule.contentTypes.DOCUMENT);
            }

            function isUrlBlockRule(r) {
                return self._isContentType(r, adguard.rules.UrlFilterRule.contentTypes.URLBLOCK) ||
                    self._isContentType(r, adguard.rules.UrlFilterRule.contentTypes.GENERICBLOCK);
            }

            function isCssExceptionRule(r) {
                return self._isContentType(r, adguard.rules.UrlFilterRule.contentTypes.GENERICHIDE) ||
                    self._isContentType(r, adguard.rules.UrlFilterRule.contentTypes.ELEMHIDE);
            }

            function isCssExceptionRule(r) {
                return self._isContentType(r, UrlFilterRule.contentTypes.GENERICHIDE) ||
                    self._isContentType(r, UrlFilterRule.contentTypes.ELEMHIDE);
            }

            if (rule.whiteListRule && rule.whiteListRule === true) {
                
                var documentRule = isDocumentRule(rule); 
                
                if (documentRule || isUrlBlockRule(rule) || isCssExceptionRule(rule)) {
                    if (documentRule) {
                        //http://jira.performix.ru/browse/AG-8715
                        delete result.trigger["resource-type"];
                    }
<<<<<<< HEAD
                    
                    var parseDomainResult = this._parseRuleDomain(rule.getUrlRuleText());
=======

                    var parseDomainResult = this._parseRuleDomain(rule.urlRuleText);
>>>>>>> ddc6a456

                    if (parseDomainResult !== null && 
                        parseDomainResult.path !== null &&
                        parseDomainResult.path != "^" &&
                        parseDomainResult.path != "/") {
                        // http://jira.performix.ru/browse/AG-8664
                        adguard.console.debug('Whitelist special warning for rule: ' + rule.ruleText);

                        return;
                    }

                    if (parseDomainResult === null || parseDomainResult.domain === null) {
                        adguard.console.debug('Error parse domain from rule: ' + rule.ruleText);
                        return;
                    }

                    var domain = parseDomainResult.domain;

                    var included = [];
                    var excluded = [];

                    included.push(domain);
                    this._writeDomainOptions(included, excluded, result.trigger);

                    result.trigger["url-filter"] = URL_FILTER_ANY_URL;
                    delete result.trigger["resource-type"];
                }
            }
        },

        _validateRegExp: function (regExp) {
            // Safari doesn't support {digit} in regular expressions
            if (regExp.match(/\{[0-9,]+\}/g)) {
                throw new Error("Safari doesn't support '{digit}' in regular expressions");
            }

            // Safari doesn't support | in regular expressions
            if (regExp.match(/[^\\]+\|+\S*/g)) {
                throw new Error("Safari doesn't support '|' in regular expressions");
            }

            // Safari doesn't support non-ASCII characters in regular expressions
            if (regExp.match(/[^\x00-\x7F]/g)) {
                throw new Error("Safari doesn't support non-ASCII characters in regular expressions");
            }

            // Safari doesn't support negative lookahead (?!...) in regular expressions
            if (regExp.match(/\(\?!.*\)/g)) {
                throw new Error("Safari doesn't support negative lookahead in regular expressions");
            }


            // Safari doesn't support metacharacters in regular expressions
            if (regExp.match(/[^\\]\\[bBdDfnrsStvwW]/g)) {
                throw new Error("Safari doesn't support metacharacters in regular expressions");
            }
        },

        convertUrlFilterRule: function (rule) {

            var urlFilter = this._createUrlFilterString(rule);

            // Redefine some of regular expressions
            urlFilter = adguard.utils.strings.replaceAll(urlFilter, adguard.rules.SimpleRegex.regexConfiguration.regexStartUrl, URL_FILTER_REGEXP_START_URL);
            urlFilter = adguard.utils.strings.replaceAll(urlFilter, adguard.rules.SimpleRegex.regexConfiguration.regexSeparator, URL_FILTER_REGEXP_SEPARATOR);

            this._validateRegExp(urlFilter);

            var result = {
                trigger: {
                    "url-filter": urlFilter
                },
                action: {
                    type: "block"
                }
            };

            this._setWhiteList(rule, result);
            this._addResourceType(rule, result);
            this._addThirdParty(result.trigger, rule);
            this._addMatchCase(result.trigger, rule);
            this._addDomainOptions(result.trigger, rule);

            // Check whitelist exceptions
            this._checkWhiteListExceptions(rule, result);
            
            // Validate the rule
            this._validateUrlBlockingRule(result);

            return result;
        }
    },

    /**
     * Add converter version message
     *
     * @private
     */
    _addVersionMessage: function () {
        adguard.console.info('Safari Content Blocker Converter v' + CONVERTER_VERSION);
    },

    /**
     * Converts ruleText string to Safari format
     *
     * @param ruleText string
     * @param errors array
     * @returns {*}
     */
    convertLine: function (ruleText, errors) {
        try {
            if (ruleText === null || ruleText === '' || 
                ruleText.indexOf('!') === 0 || ruleText.indexOf(' ') === 0 ||
                ruleText.indexOf(' - ') > 0) {
                return null;
            }

            var agRule = adguard.rules.builder.createRule(ruleText);
            if (agRule === null) {
                throw new Error('Cannot create rule from: ' + ruleText);
            }

            return this._convertAGRule(agRule);

        } catch (ex) {
            var message = 'Error converting rule from: ' + ruleText + ' cause:\n' + ex;
            message = ruleText + '\r\n' + message + '\r\n';
            adguard.console.debug(message);

            if (errors) {
                errors.push(message);
            }

            return null;
        }
    },

    /**
     * Converts rule to Safari format
     *
     * @param rule AG rule object
     * @returns {*}
     */
    _convertAGRule: function (rule) {
        if (rule === null) {
            throw new Error('Invalid argument rule');
        }

        var result;
        if (rule instanceof adguard.rules.CssFilterRule) {
            result = this.AGRuleConverter.convertCssFilterRule(rule);
        } else if (rule instanceof adguard.rules.ScriptFilterRule) {
            result = this.AGRuleConverter.convertScriptRule(rule);
        } else if (rule instanceof adguard.rules.UrlFilterRule) {
            result = this.AGRuleConverter.convertUrlFilterRule(rule);
        } else {
            throw new Error('Rule is not supported: ' + rule);
        }

        return result;
    },

    /**
     * Converts rule to Safari format
     *
     * @param rule AG rule object
     * @param errors array
     * @returns {*}
     */
    convertAGRule: function (rule, errors) {
        try {
            return this._convertAGRule(rule);
        } catch (ex) {          
            var message = 'Error converting rule from: ' + 
                (rule.ruleText ? rule.ruleText : rule) + 
                ' cause:\n' + ex + '\r\n';
            adguard.console.debug(message);

            if (errors) {
                errors.push(message);
            }

            return null;
        }
    },

    /**
     * Converts array to map object
     *
     * @param array
     * @param prop
     * @param prop2
     * @returns {null}
     * @private
     */
    _arrayToMap: function (array, prop, prop2) {
        var map = Object.create(null);
        for (var i = 0; i < array.length; i++) {
            var el = array[i];
            var property = el[prop][prop2];
            if (!(property in map)) {
                map[property] = [];
            }
            map[property].push(el);
        }
        return map;
    },

    /**
     * Updates if-domain and unless-domain fields.
     * Adds wildcard to every rule
     *
     * @private
     */
    _applyDomainWildcards: function (rules) {
        var addWildcard = function (array) {
            if (!array || !array.length) {
                return;
            }

            for (var i = 0; i < array.length; i++) {
                array[i] = "*" + array[i];
            }
        };

        rules.forEach(function (rule) {
            if (rule.trigger) {
                addWildcard(rule.trigger["if-domain"]);
                addWildcard(rule.trigger["unless-domain"]);
            }
        });
    },

    /**
     * Apply css exceptions
     * http://jira.performix.ru/browse/AG-8710
     *
     * @param cssBlocking
     * @param cssExceptions
     * @private
     */
    _applyCssExceptions: function (cssBlocking, cssExceptions) {
        adguard.console.info('Applying ' + cssExceptions.length + ' css exceptions');

        /**
         * Adds exception domain to the specified rule.
         * First it checks if rule has if-domain restriction.
         * If so - it may be that domain is redundant.
         */
        var pushExceptionDomain = function (domain, rule) {
            var permittedDomains = rule.trigger["if-domain"];
            if (permittedDomains && permittedDomains.length) {

                // First check that domain is not redundant
                var applicable = permittedDomains.some(function (permitted) {
                    return domain.indexOf(permitted) >= 0;
                });

                if (!applicable) {
                    return;
                }
            }

            var ruleRestrictedDomains = rule.trigger["unless-domain"];
            if (!ruleRestrictedDomains) {
                ruleRestrictedDomains = [];
                rule.trigger["unless-domain"] = ruleRestrictedDomains;
            }

            ruleRestrictedDomains.push(domain);
        };

        var rulesMap = this._arrayToMap(cssBlocking, 'action', 'selector');
        var exceptionRulesMap = this._arrayToMap(cssExceptions, 'action', 'selector');

        var exceptionsAppliedCount = 0;
        var exceptionsErrorsCount = 0;

        var selectorRules, selectorExceptions;
        var iterator = function (exc) {
            selectorRules.forEach(function (rule) {
                var exceptionDomains = exc.trigger['if-domain'];
                if (exceptionDomains && exceptionDomains.length > 0) {
                    exceptionDomains.forEach(function (domain) {
                        pushExceptionDomain(domain, rule);
                    });
                }
            });

            exceptionsAppliedCount++;
        };

        for (var selector in exceptionRulesMap) { // jshint ignore:line
            selectorRules = rulesMap[selector];
            selectorExceptions = exceptionRulesMap[selector];

            if (selectorRules && selectorExceptions) {
                selectorExceptions.forEach(iterator);
            }
        }

        var result = [];
        cssBlocking.forEach(function (r) {
            if (r.trigger["if-domain"] && (r.trigger["if-domain"].length > 0) && 
                r.trigger["unless-domain"] && (r.trigger["unless-domain"].length > 0)) {
                adguard.console.debug('Safari does not support permitted and restricted domains in one rule');
                adguard.console.debug(JSON.stringify(r));
                exceptionsErrorsCount++;
            } else {
                result.push(r);
            }
        });

        adguard.console.info('Css exceptions applied: ' + exceptionsAppliedCount);
        adguard.console.info('Css exceptions errors: ' + exceptionsErrorsCount);
        return result;
    },

    /**
     * Compacts wide CSS rules
     * @param unsorted css elemhide rules
     * @return an object with two properties: cssBlockingWide and cssBlockingDomainSensitive
     */
    _compactCssRules: function(cssBlocking) {
        adguard.console.info('Trying to compact ' + cssBlocking.length + ' elemhide rules');

        var cssBlockingWide = [];
        var cssBlockingDomainSensitive = [];
        var cssBlockingGenericDomainSensitive = [];

        var wideSelectors = [];
        var addWideRule = function() {
            if (!wideSelectors.length) {
                // Nothing to add
                return;
            }

            var rule = {
                trigger: {
                    "url-filter": URL_FILTER_ANY_URL
                    // https://github.com/AdguardTeam/AdguardBrowserExtension/issues/153#issuecomment-263067779
                    //,"resource-type": [ "document" ]
                },
                action: {
                    type: "css-display-none",
                    selector: wideSelectors.join(', ')
                }
            };
            cssBlockingWide.push(rule);
        };

        for (var i = 0; i < cssBlocking.length; i++) {

            var rule = cssBlocking[i];
            if (rule.trigger['if-domain']) {
                cssBlockingDomainSensitive.push(rule);
            } else if (rule.trigger['unless-domain']) {
                cssBlockingGenericDomainSensitive.push(rule);
            } else {
                wideSelectors.push(rule.action.selector);
                if (wideSelectors.length >= MAX_SELECTORS_PER_WIDE_RULE) {
                    addWideRule();
                    wideSelectors = [];
                }
            }
        }
        addWideRule();

        adguard.console.info('Compacted result: wide=' + cssBlockingWide.length + ' domainSensitive=' + cssBlockingDomainSensitive.length);
        return {
            cssBlockingWide: cssBlockingWide,
            cssBlockingDomainSensitive: cssBlockingDomainSensitive,
            cssBlockingGenericDomainSensitive: cssBlockingGenericDomainSensitive
        };
    },

    /**
     * Converts array of rules to JSON
     *
     * @param rules array of strings or AG rules objects
     * @param optimize if true - ignore slow rules
     * @return content blocker object with converted rules grouped by type
     */
    _convertLines: function (rules, optimize) {
        adguard.console.info('Converting ' + rules.length + ' rules. Optimize=' + optimize);

        var contentBlocker = {
            // Elemhide rules (##) - wide generic rules
            cssBlockingWide: [],
            // Elemhide rules (##) - generic domain sensitive
            cssBlockingGenericDomainSensitive: [],
            // Generic hide exceptions
            cssBlockingGenericHideExceptions: [],
            // Elemhide rules (##) with domain restrictions
            cssBlockingDomainSensitive: [],
            // Elemhide exceptions ($elemhide)
            cssElemhide: [],
            // Url blocking rules
            urlBlocking: [],
            // Other exceptions
            other: [],
            // Errors
            errors: []
        };

        // Elemhide rules (##)
        var cssBlocking = [];

        // Elemhide exceptions (#@#)
        var cssExceptions = [];

        for (var i = 0, len = rules.length; i < len; i++) {
            var item;
            var ruleText;
            if (rules[i] !== null && rules[i].ruleText) {
                item = this.convertAGRule(rules[i], contentBlocker.errors);
                ruleText = rules[i].ruleText;
            } else {
                item = this.convertLine(rules[i], contentBlocker.errors);
                ruleText = rules[i];
            }

            if (item !== null && item !== '') {
                if (item.action === null || item.action === '') {
                    continue;
                }

                if (item.action.type == 'block') {
                    contentBlocker.urlBlocking.push(item);
                } else if (item.action.type == 'css-display-none') {
                    cssBlocking.push(item);
                } else if (item.action.type == 'ignore-previous-rules' && 
                    (item.action.selector && item.action.selector !== '')) {
                    // #@# rules
                    cssExceptions.push(item);
                } else if (item.action.type == 'ignore-previous-rules' && 
                    (ruleText && ruleText.indexOf('generichide') > 0)) {
                    contentBlocker.cssBlockingGenericHideExceptions.push(item);
                } else if (item.action.type == 'ignore-previous-rules' && 
                        (item.trigger["resource-type"] && 
                        item.trigger["resource-type"].length > 0 &&
                        item.trigger["resource-type"][0] == 'document')) {
                    // elemhide rules
                    contentBlocker.cssElemhide.push(item);
                } else {
                    contentBlocker.other.push(item);
                }
            }
        }

        // Applying CSS exceptions
        cssBlocking = this._applyCssExceptions(cssBlocking, cssExceptions);
        var cssCompact = this._compactCssRules(cssBlocking);
        if (!optimize) {
            contentBlocker.cssBlockingWide = cssCompact.cssBlockingWide;
        }
        contentBlocker.cssBlockingGenericDomainSensitive = cssCompact.cssBlockingGenericDomainSensitive;
        contentBlocker.cssBlockingDomainSensitive = cssCompact.cssBlockingDomainSensitive;

        var convertedCount = rules.length - contentBlocker.errors.length;
        var message = 'Rules converted: ' + convertedCount + ' (' + contentBlocker.errors.length + ' errors)';
        message += '\nBasic rules: ' + contentBlocker.urlBlocking.length;
        message += '\nElemhide rules (wide): ' + contentBlocker.cssBlockingWide.length;
        message += '\nElemhide rules (generic domain sensitive): ' + contentBlocker.cssBlockingGenericDomainSensitive.length;
        message += '\nExceptions Elemhide (wide): ' + contentBlocker.cssBlockingGenericHideExceptions.length;
        message += '\nElemhide rules (domain-sensitive): ' + contentBlocker.cssBlockingDomainSensitive.length;
        message += '\nExceptions (elemhide): ' + contentBlocker.cssElemhide.length;
        message += '\nExceptions (other): ' + contentBlocker.other.length;
        adguard.console.info(message);

        return contentBlocker;
    },

    _createConversionResult: function (contentBlocker, limit) {
        var overLimit = false;
        var converted = [];
        converted = converted.concat(contentBlocker.cssBlockingWide);
        converted = converted.concat(contentBlocker.cssBlockingGenericDomainSensitive);
        converted = converted.concat(contentBlocker.cssBlockingGenericHideExceptions);
        converted = converted.concat(contentBlocker.cssBlockingDomainSensitive);
        converted = converted.concat(contentBlocker.cssElemhide);
        converted = converted.concat(contentBlocker.urlBlocking);
        converted = converted.concat(contentBlocker.other);

        var convertedLength = converted.length;
        
        if (limit && limit > 0 && converted.length > limit) {
            var message = '' + limit + ' limit is achieved. Next rules will be ignored.';
            contentBlocker.errors.push(message);
            adguard.console.error(message);
            overLimit = true;
            converted = converted.slice(0, limit);
        }

        this._applyDomainWildcards(converted);
        adguard.console.info('Content blocker length: ' + converted.length);

        var result = {
            totalConvertedCount: convertedLength,
            convertedCount: converted.length,
            errorsCount: contentBlocker.errors.length,
            overLimit: overLimit,
            converted: JSON.stringify(converted, null, "\t")
        };

        return result;
    },

    /**
     * Converts array of rule texts or AG rules to JSON
     *
     * @param rules array of strings
     * @param limit over that limit rules will be ignored
     * @param optimize if true - "wide" rules will be ignored
     */
    convertArray: function (rules, limit, optimize) {
        this._addVersionMessage();

        if (rules === null) {
            adguard.console.error('Invalid argument rules');
            return null;
        }

        if (rules.length === 0) {
            adguard.console.info('No rules presented for convertation');
            return null;
        }

        var contentBlocker = this._convertLines(rules, !!optimize);
        return this._createConversionResult(contentBlocker, limit);
    }
};<|MERGE_RESOLUTION|>--- conflicted
+++ resolved
@@ -177,11 +177,7 @@
         },
 
         _createUrlFilterString: function (filter) {
-<<<<<<< HEAD
             if (ANY_URL_TEMPLATES.indexOf(filter.getUrlRuleText()) >= 0) {
-=======
-            if (ANY_URL_TEMPLATES.indexOf(filter.urlRuleText) >= 0) {
->>>>>>> ddc6a456
                 return URL_FILTER_ANY_URL;
             }
 
@@ -243,11 +239,7 @@
                 }
 
                 return {
-<<<<<<< HEAD
                     domain: adguard.utils.url.toPunyCode(domain).toLowerCase(),
-=======
-                    domain: UrlUtils.toPunyCode(domain).toLowerCase(),
->>>>>>> ddc6a456
                     path: path
                 };
 
@@ -324,11 +316,6 @@
                     self._isContentType(r, adguard.rules.UrlFilterRule.contentTypes.ELEMHIDE);
             }
 
-            function isCssExceptionRule(r) {
-                return self._isContentType(r, UrlFilterRule.contentTypes.GENERICHIDE) ||
-                    self._isContentType(r, UrlFilterRule.contentTypes.ELEMHIDE);
-            }
-
             if (rule.whiteListRule && rule.whiteListRule === true) {
                 
                 var documentRule = isDocumentRule(rule); 
@@ -338,13 +325,8 @@
                         //http://jira.performix.ru/browse/AG-8715
                         delete result.trigger["resource-type"];
                     }
-<<<<<<< HEAD
-                    
+
                     var parseDomainResult = this._parseRuleDomain(rule.getUrlRuleText());
-=======
-
-                    var parseDomainResult = this._parseRuleDomain(rule.urlRuleText);
->>>>>>> ddc6a456
 
                     if (parseDomainResult !== null && 
                         parseDomainResult.path !== null &&
