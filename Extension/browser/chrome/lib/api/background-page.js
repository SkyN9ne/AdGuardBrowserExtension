/**
 * This file is part of Adguard Browser Extension (https://github.com/AdguardTeam/AdguardBrowserExtension).
 *
 * Adguard Browser Extension is free software: you can redistribute it and/or modify
 * it under the terms of the GNU Lesser General Public License as published by
 * the Free Software Foundation, either version 3 of the License, or
 * (at your option) any later version.
 *
 * Adguard Browser Extension is distributed in the hope that it will be useful,
 * but WITHOUT ANY WARRANTY; without even the implied warranty of
 * MERCHANTABILITY or FITNESS FOR A PARTICULAR PURPOSE.  See the
 * GNU Lesser General Public License for more details.
 *
 * You should have received a copy of the GNU Lesser General Public License
 * along with Adguard Browser Extension.  If not, see <http://www.gnu.org/licenses/>.
 */

const browser = window.browser || chrome;

(function (adguard, browser) {
    'use strict';

    adguard.runtime = (function () {
        const onMessage = {
            addListener(callback) {
                // https://developer.chrome.com/extensions/runtime#event-onMessage
                adguard.runtimeImpl.onMessage.addListener((message, sender, sendResponse) => {
                    const senderOverride = Object.create(null);
                    if (sender.tab) {
                        senderOverride.tab = adguard.tabsImpl.fromChromeTab(sender.tab);
                    }
                    if (typeof sender.frameId !== 'undefined') {
                        senderOverride.frameId = sender.frameId;
                    }
                    const response = callback(message, senderOverride, sendResponse);
                    const async = response === true;
                    // If async sendResponse will be invoked later
                    if (!async) {
                        sendResponse(response);
                    }
                    // Don't forget return callback result for asynchronous message passing
                    return async;
                });
            },
        };

        return {
<<<<<<< HEAD
            setUninstallURL: browser.runtime.setUninstallURL,
            onMessage: onMessage,
=======
            onMessage,
>>>>>>> f9eec2ba
            get lastError() {
                return browser.runtime.lastError;
            },
        };
    })();

    // Calculates absolute URL of this extension
    const extensionProtocol = (function () {
        const url = browser.extension.getURL('');
        const index = url.indexOf('://');
        if (index > 0) {
            return url.substring(0, index);
        }
        return url;
    })();

    /**
     * We are skipping requests to internal resources of extensions
     * (e.g. chrome-extension:// or moz-extension://... etc.)
     * @param details Request details
     * @returns {boolean}
     */
    function shouldSkipRequest(details) {
        return details.tabId === adguard.BACKGROUND_TAB_ID
            && details.url.indexOf(extensionProtocol) === 0;
    }

    const linkHelper = document.createElement('a');

    /**
     * Fixing request type:
     * https://code.google.com/p/chromium/issues/detail?id=410382
     *
     * @param url Request url
     * @returns String Fixed object type
     */
    function parseRequestTypeFromUrl(url) {
        linkHelper.href = url;
        const path = linkHelper.pathname;
        let requestType = adguard.utils.browser.parseContentTypeFromUrlPath(path);
        if (requestType === null) {
            // https://code.google.com/p/chromium/issues/detail?id=410382
            requestType = adguard.RequestTypes.OBJECT;
        }
        return requestType;
    }

    /**
     * An array of HTTP headers.
     * Each header is represented as a dictionary containing the keys name
     * and either value or binaryValue.
     * https://developer.chrome.com/extensions/webRequest#type-HttpHeaders
     * @typedef HttpHeaders
     * @type {Array.<{ name: String, value: String, binaryValue }>}
     */

    /**
     * @typedef RequestDetails
     * @type {Object}
     * @property {String} requestUrl - request url
     * @property {String} referrerUrl - the origin where the request was initiated
     * @property {{tabId: Number}} tab - request tab with tabId in property
     * @property {Number} requestId - the ID of the request
     * @property {Number} statusCode - standard HTTP status code
     * @property {String} method - standard HTTP method
     * @property {Number} frameId - ID of current frame. Frame IDs are unique within a tab.
     * @property {Number} requestFrameId - ID of frame where request is executed
     * @property {Number} requestType - request type {@link adguard.RequestTypes}
     * @property {HttpHeaders} [requestHeaders] - the HTTP request headers
     * @property {HttpHeaders} [responseHeaders] - the HTTP response headers
     * @property {String} redirectUrl - new URL in onBeforeRedirect event
     */

    /**
     * Argument passed to the webRequest event listener.
     * Every webRequest event listener has its own object with request details.
     * To learn more see https://developer.chrome.com/extensions/webRequest or
     * https://developer.mozilla.org/en-US/Add-ons/WebExtensions/API/webRequest
     * @typedef {Object} WebRequestDetails
     */

    /**
     * Transforms raw request details from different browsers into unified format
     * @param {WebRequestDetails} details raw webRequest details
     * @returns {RequestDetails} prepared request details
     */
    function getRequestDetails(details) {
        const tab = { tabId: details.tabId };

        /**
         * FF sends http instead of ws protocol at the http-listeners layer
         * Although this is expected, as the Upgrade request is indeed an HTTP request,
         * we use a chromium based approach in this case.
         */
        if (details.type === 'websocket' && details.url.indexOf('http') === 0) {
            details.url = details.url.replace(/^http(s)?:/, 'ws$1:');
        }

        // https://developer.chrome.com/extensions/webRequest#event-onBeforeRequest
        const requestDetails = {
            requestUrl: details.url,    // request url
            tab,                        // request tab,
            requestId: details.requestId,
            statusCode: details.statusCode,
            method: details.method,
        };

        let frameId = 0;        // id of this frame (only for main_frame and sub_frame types)
        let requestFrameId = 0; // id of frame where request is executed
        let requestType;        // request type

        switch (details.type) {
            case 'main_frame':
                frameId = 0;
                requestType = adguard.RequestTypes.DOCUMENT;
                break;
            case 'sub_frame':
                frameId = details.frameId;
                // for sub_frame use parentFrameId as id of frame that wraps this frame
                requestFrameId = details.parentFrameId;
                requestType = adguard.RequestTypes.SUBDOCUMENT;
                break;
            default:
                requestFrameId = details.frameId;
                requestType = details.type.toUpperCase();
                break;
        }

        // Relate request to main_frame
        if (requestFrameId === -1) {
            requestFrameId = 0;
        }

        if (requestType === 'IMAGESET') {
            requestType = adguard.RequestTypes.IMAGE;
        }

        if (requestType === adguard.RequestTypes.OTHER) {
            requestType = parseRequestTypeFromUrl(details.url);
        }

        /**
         * Use `OTHER` type as a fallback
         * https://github.com/AdguardTeam/AdguardBrowserExtension/issues/777
         */
        if (!(requestType in adguard.RequestTypes)) {
            requestType = adguard.RequestTypes.OTHER;
        }

        requestDetails.frameId = frameId;
        requestDetails.requestFrameId = requestFrameId;
        requestDetails.requestType = requestType;

        if (details.requestHeaders) {
            requestDetails.requestHeaders = details.requestHeaders;
        }

        if (details.responseHeaders) {
            requestDetails.responseHeaders = details.responseHeaders;
        }

        if (details.tabId === adguard.BACKGROUND_TAB_ID) {
            // In case of background request, its details contains referrer url
            // Chrome uses `initiator`: https://developer.chrome.com/extensions/webRequest#event-onBeforeRequest
            // FF uses `originUrl`: https://developer.mozilla.org/en-US/Add-ons/WebExtensions/API/webRequest/onBeforeRequest#Additional_objects
            requestDetails.referrerUrl = details.originUrl || details.initiator;
        }
        requestDetails.originUrl = details.originUrl || details.initiator;

        return requestDetails;
    }

    const onBeforeRequest = {
        /**
         * Wrapper for webRequest.onBeforeRequest event
         * It prepares requestDetails and passes them to the callback
         * @param callback callback function receives {RequestDetails} and handles event
         * @param {String} urls url match pattern https://developer.chrome.com/extensions/match_patterns
         */
        addListener(callback, urls) {
            // https://developer.chrome.com/extensions/webRequest#event-onBeforeRequest
            browser.webRequest.onBeforeRequest.addListener((details) => {
                if (shouldSkipRequest(details)) {
                    return;
                }

                const requestDetails = getRequestDetails(details);
                return callback(requestDetails);
            }, urls ? { urls } : {}, ['blocking']);
        },
    };

    /**
     * Apply 'extraHeaders' option for request/response headers access/change. See:
     * https://groups.google.com/a/chromium.org/forum/#!topic/chromium-extensions/vYIaeezZwfQ
     * https://chromium-review.googlesource.com/c/chromium/src/+/1338165
     */

    const onBeforeSendHeadersExtraInfoSpec = ['requestHeaders', 'blocking'];
    const onHeadersReceivedExtraInfoSpec = ['responseHeaders', 'blocking'];

    if (typeof browser.webRequest.OnBeforeSendHeadersOptions !== 'undefined'
        && browser.webRequest.OnBeforeSendHeadersOptions.hasOwnProperty('EXTRA_HEADERS')) {
        onBeforeSendHeadersExtraInfoSpec.push('extraHeaders');
    }

    if (typeof browser.webRequest.OnHeadersReceivedOptions !== 'undefined'
        && browser.webRequest.OnHeadersReceivedOptions.hasOwnProperty('EXTRA_HEADERS')) {
        onHeadersReceivedExtraInfoSpec.push('extraHeaders');
    }

    const onHeadersReceived = {
        /**
         * Wrapper for webRequest.onHeadersReceived event
         * It prepares requestDetails and passes them to the callback
         * @param callback callback function receives {RequestDetails} and handles event
         * @param {Array.<String>} urls url match pattern https://developer.chrome.com/extensions/match_patterns
         */
        addListener(callback, urls) {
            browser.webRequest.onHeadersReceived.addListener((details) => {
                if (shouldSkipRequest(details)) {
                    return;
                }

                const requestDetails = getRequestDetails(details);
                const result = callback(requestDetails);
                if (result) {
                    return 'responseHeaders' in result ? { responseHeaders: result.responseHeaders } : {};
                }
            }, urls ? { urls } : {}, onHeadersReceivedExtraInfoSpec);
        },
    };

    const onBeforeSendHeaders = {
        /**
         * Wrapper for webRequest.onBeforeSendHeaders event
         * It prepares requestDetails and passes them to the callback
         * @param callback callback function receives {RequestDetails} and handles event
         * @param {Array.<String>} urls url match pattern https://developer.chrome.com/extensions/match_patterns
         */
        addListener(callback, urls) {
            browser.webRequest.onBeforeSendHeaders.addListener((details) => {
                if (shouldSkipRequest(details)) {
                    return;
                }

                const requestDetails = getRequestDetails(details);
                const result = callback(requestDetails);
                if (result) {
                    return 'requestHeaders' in result ? { requestHeaders: result.requestHeaders } : {};
                }
            }, urls ? { urls } : {}, onBeforeSendHeadersExtraInfoSpec);
        },
    };

    const onResponseStarted = {
        /**
         * Wrapper for webRequest.onResponseStarted event
         * It prepares requestDetails and passes them to the callback
         * @param callback callback function receives {RequestDetails} and handles event
         * @param {String} urls url match pattern https://developer.chrome.com/extensions/match_patterns
         */
        addListener(callback, urls) {
            browser.webRequest.onResponseStarted.addListener((details) => {
                if (shouldSkipRequest(details)) {
                    return;
                }
                const requestDetails = getRequestDetails(details);
                return callback(requestDetails);
            }, urls ? { urls } : {}, ['responseHeaders']);
        },
    };

    const onErrorOccurred = {
        /**
         * Wrapper for webRequest.onErrorOccurred event
         * It prepares requestDetails and passes them to the callback
         * @param callback callback function receives {RequestDetails} and handles event
         * @param {String} urls url match pattern https://developer.chrome.com/extensions/match_patterns
         */
        addListener(callback, urls) {
            browser.webRequest.onErrorOccurred.addListener((details) => {
                if (shouldSkipRequest(details)) {
                    return;
                }
                const requestDetails = getRequestDetails(details);
                return callback(requestDetails);
            }, urls ? { urls } : {});
        },
    };

    const onCompleted = {
        /**
         * Wrapper for webRequest.onCompleted event
         * It prepares requestDetails and passes them to the callback
         * @param callback callback function receives {RequestDetails} and handles event
         * @param {String} urls url match pattern https://developer.chrome.com/extensions/match_patterns
         */
        addListener(callback, urls) {
            browser.webRequest.onCompleted.addListener((details) => {
                if (shouldSkipRequest(details)) {
                    return;
                }
                const requestDetails = getRequestDetails(details);
                return callback(requestDetails);
            }, urls ? { urls } : {}, ['responseHeaders']);
        },
    };

    const onBeforeRedirect = {
        /**
         * Wrapper for webRequest.onBeforeRedirect event
         * It prepares requestDetails and passes them to the callback
         * @param callback callback function receives {RequestDetails} and handles event
         * @param {Array.<String>} urls url match pattern https://developer.chrome.com/extensions/match_patterns
         */
        addListener(callback, urls) {
            browser.webRequest.onBeforeRedirect.addListener((details) => {
                if (shouldSkipRequest(details)) {
                    return;
                }
                const requestDetails = getRequestDetails(details);
                requestDetails.redirectUrl = details.redirectUrl;
                return callback(requestDetails);
            }, urls ? { urls } : {});
        },
    };

    /**
     * Gets URL of a file that belongs to our extension
     */
    adguard.getURL = browser.extension.getURL;

    adguard.backgroundPage = {};
    adguard.backgroundPage.getWindow = function () {
        return browser.extension.getBackgroundPage();
    };

    adguard.app = {

        /**
         * Extension ID
         */
        getId() {
            return browser.runtime.id;
        },

        /**
         * Gets extension scheme
         * @returns "chrome-extension" for Chrome," ms-browser-extension" for Edge
         */
        getUrlScheme() {
            const url = adguard.getURL('test.html');
            const index = url.indexOf('://');
            return url.substring(0, index);
        },

        /**
         * Extension version
         */
        getVersion() {
            return browser.runtime.getManifest().version;
        },

        /**
         * Extension UI locale
         */
        getLocale() {
            return browser.i18n.getUILanguage();
        },
    };

    adguard.webRequest = {
        onBeforeRequest,
        handlerBehaviorChanged: browser.webRequest.handlerBehaviorChanged,
        onCompleted,
        onErrorOccurred,
        onHeadersReceived,
        onBeforeSendHeaders,
        onResponseStarted,
        onBeforeRedirect,
        webSocketSupported: typeof browser.webRequest.ResourceType !== 'undefined'
            && browser.webRequest.ResourceType.WEBSOCKET === 'websocket',
        filterResponseData: browser.webRequest.filterResponseData,
    };

    const onCreatedNavigationTarget = {

        addListener(callback) {
            // https://developer.mozilla.org/en-US/Add-ons/WebExtensions/API/webNavigation/onCreatedNavigationTarget#Browser_compatibility
            if (typeof browser.webNavigation.onCreatedNavigationTarget === 'undefined') {
                return;
            }

            browser.webNavigation.onCreatedNavigationTarget.addListener((details) => {
                if (details.tabId === adguard.BACKGROUND_TAB_ID) {
                    return;
                }

                callback({
                    tabId: details.tabId,
                    sourceTabId: details.sourceTabId,
                    url: details.url,
                });
            });
        },
    };

    const onCommitted = {
        /**
         * Wrapper for webNavigation.onCommitted event
         * It prepares webNavigation details and passes them to the callback
         * @param callback callback function receives object similar to {RequestDetails}
         * and handles event
         */
        addListener(callback) {
            // https://developer.chrome.com/extensions/webNavigation#event-onCommitted
            browser.webNavigation.onCommitted.addListener((details) => {
                // makes webNavigation.onCommitted details similar to webRequestDetails
                details.requestType = details.frameId === 0
                    ? adguard.RequestTypes.DOCUMENT
                    : adguard.RequestTypes.SUBDOCUMENT;
                details.tab = { tabId: details.tabId };
                details.requestUrl = details.url;
                callback(details);
            }, {
                url: [{
                    urlPrefix: 'http',
                }, {
                    urlPrefix: 'https',
                }],
            });
        },
    };

    // https://developer.chrome.com/extensions/webNavigation
    adguard.webNavigation = {
        onCreatedNavigationTarget,
        onCommitted,
        onDOMContentLoaded: browser.webNavigation.onDOMContentLoaded,
    };

    const browserActionSupported = typeof browser.browserAction.setIcon !== 'undefined';
    if (!browserActionSupported && browser.browserAction.onClicked) {
        // Open settings menu
        browser.browserAction.onClicked.addListener(() => {
            adguard.ui.openSettingsTab();
        });
    }

    adguard.browserAction = {
        /* eslint-disable-next-line no-unused-vars */
        setBrowserAction(tab, icon, badge, badgeColor, title) {
            if (!browserActionSupported) {
                return;
            }

            const { tabId } = tab;

            const onIconReady = function () {
                if (browser.runtime.lastError) {
                    return;
                }
                browser.browserAction.setBadgeText({ tabId, text: badge });

                if (browser.runtime.lastError) {
                    return;
                }
                if (badge) {
                    browser.browserAction.setBadgeBackgroundColor({ tabId, color: badgeColor });
                }

                // title setup via manifest.json file
                // chrome.browserAction.setTitle({tabId: tabId, title: title});
            };

            /**
             * Workaround for MS Edge.
             * For some reason Edge changes the inner state of the "icon"
             * object and adds a tabId property inside.
             */
            delete icon.tabId;

            if (browser.runtime.lastError) {
                return;
            }

            browser.browserAction.setIcon({ tabId, path: icon }, onIconReady);
        },
        setPopup() {
            // Do nothing. Popup is already installed in manifest file
        },
        resize() {
            // Do nothing
        },
        close() {
            // Do nothing
        },
    };

    adguard.contextMenus = browser.contextMenus;
})(adguard, browser);<|MERGE_RESOLUTION|>--- conflicted
+++ resolved
@@ -45,12 +45,8 @@
         };
 
         return {
-<<<<<<< HEAD
             setUninstallURL: browser.runtime.setUninstallURL,
-            onMessage: onMessage,
-=======
             onMessage,
->>>>>>> f9eec2ba
             get lastError() {
                 return browser.runtime.lastError;
             },
