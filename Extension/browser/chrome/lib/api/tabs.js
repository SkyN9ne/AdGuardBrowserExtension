--- conflicted
+++ resolved
@@ -413,10 +413,7 @@
         });
     };
 
-<<<<<<< HEAD
-=======
     var insertCSS = browser.tabs.insertCSS;
->>>>>>> 0425f7e5
     var executeScript = browser.tabs.executeScript;
 
     return {
@@ -435,10 +432,7 @@
         getActive: getActive,
         get: get,
 
-<<<<<<< HEAD
-=======
         insertCSS: insertCSS,
->>>>>>> 0425f7e5
         executeScript: executeScript,
 
         fromChromeTab: toTabFromChromeTab
