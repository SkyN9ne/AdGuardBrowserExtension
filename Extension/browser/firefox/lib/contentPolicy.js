/**
 * This file is part of Adguard Browser Extension (https://github.com/AdguardTeam/AdguardBrowserExtension).
 *
 * Adguard Browser Extension is free software: you can redistribute it and/or modify
 * it under the terms of the GNU Lesser General Public License as published by
 * the Free Software Foundation, either version 3 of the License, or
 * (at your option) any later version.
 *
 * Adguard Browser Extension is distributed in the hope that it will be useful,
 * but WITHOUT ANY WARRANTY; without even the implied warranty of
 * MERCHANTABILITY or FITNESS FOR A PARTICULAR PURPOSE.  See the
 * GNU Lesser General Public License for more details.
 *
 * You should have received a copy of the GNU Lesser General Public License
 * along with Adguard Browser Extension.  If not, see <http://www.gnu.org/licenses/>.
 */
<<<<<<< HEAD
/* global XPCOMUtils, Services, Cc, Ci, Cr, components */

var categoryManager = Cc["@mozilla.org/categorymanager;1"].getService(Ci.nsICategoryManager);

=======

/* global require, exports */
var {Cc, Ci, Cu, Cm, Cr, components} = require('chrome'); // jshint ignore:line

Cu.import("resource://gre/modules/XPCOMUtils.jsm");
Cu.import("resource://gre/modules/Services.jsm");

var categoryManager = Cc["@mozilla.org/categorymanager;1"].getService(Ci.nsICategoryManager);

var tabUtils = require('sdk/tabs/utils');
var unload = require('sdk/system/unload');
var events = require('sdk/system/events');

var {Log} = require('./utils/log');
var {EventNotifier} = require('./utils/notifier');
var {EventNotifierTypes,RequestTypes} = require('./utils/common');
var {UrlUtils} = require('./utils/url');
var {Utils} = require('./utils/browser-utils');
var {WebRequestService} = require('./filter/request-blocking'); // jshint ignore:line
var {WorkaroundUtils} = require('./utils/workaround'); // jshint ignore:line

>>>>>>> a623ae94
/**
 * Helper object to work with web requests.
 */
var WebRequestHelper = {

    ACCEPT: Ci.nsIContentPolicy.ACCEPT,
    REJECT: Ci.nsIContentPolicy.REJECT_REQUEST,

    contentTypes: {
        TYPE_OTHER: 1,
        TYPE_SCRIPT: 2,
        TYPE_IMAGE: 3,
        TYPE_STYLESHEET: 4,
        TYPE_OBJECT: 5,
        TYPE_DOCUMENT: 6,
        TYPE_SUBDOCUMENT: 7,
        TYPE_REFRESH: 8,
        TYPE_XBL: 9,
        TYPE_PING: 10,
        TYPE_XMLHTTPREQUEST: 11,
        TYPE_OBJECT_SUBREQUEST: 12,
        TYPE_DTD: 13,
        TYPE_FONT: 14,
        TYPE_MEDIA: 15,
        TYPE_WEBSOCKET: 16
    },

    /**
     * Gets request type string representation
     *
     * @param contentType   Request content type
     * @param URI           Request URI
     */
    getRequestType: function (contentType, URI) {

        var t = WebRequestHelper.contentTypes;
        switch (contentType) {
            case t.TYPE_DOCUMENT:
                return RequestTypes.DOCUMENT;
            case t.TYPE_SCRIPT:
                return RequestTypes.SCRIPT;
            case t.TYPE_IMAGE:
                return RequestTypes.IMAGE;
            case t.TYPE_STYLESHEET:
                return RequestTypes.STYLESHEET;
            case t.TYPE_OBJECT:
                return RequestTypes.OBJECT;
            case t.TYPE_SUBDOCUMENT:
                return RequestTypes.SUBDOCUMENT;
            case t.TYPE_XMLHTTPREQUEST:
                return RequestTypes.XMLHTTPREQUEST;
            case t.TYPE_OBJECT_SUBREQUEST:
                return RequestTypes.OBJECT_SUBREQUEST;
            case t.TYPE_FONT:
                return RequestTypes.FONT;
            case t.TYPE_MEDIA:
                return RequestTypes.MEDIA;
            case t.TYPE_WEBSOCKET:
                return RequestTypes.WEBSOCKET;
            default:
                return Utils.parseContentTypeFromUrlPath(URI.path) || RequestTypes.OTHER;
        }
    },

    getRequestHeaders: function (request) {
        var requestHeaders = [];
        request.visitRequestHeaders(function (header, value) {
            requestHeaders.push({name: header, value: value});
        });
        return requestHeaders;
    },

    getResponseHeaders: function (request) {
        var responseHeaders = [];
        request.visitResponseHeaders(function (header, value) {
            responseHeaders.push({name: header, value: value});
        });
        return responseHeaders;
    },

    /**
     * Gets tab by node
     *
     * @param context       Node   True if request content type is TYPE_DOCUMENT
     * @returns Tab data
     */
    getTabForContext: function (context) {

        // If it is the main frame
        if (context._contentWindow instanceof Ci.nsIDOMWindow) {
            return adguard.tabsImpl.getTabForContentWindow(context._contentWindow.top);
        }

        if (!(context instanceof Ci.nsIDOMWindow)) {
            // If this is an element, get the corresponding document
            if (context instanceof Ci.nsIDOMNode && context.ownerDocument) {
                context = context.ownerDocument;
            }

            // Now we should have a document, get its window
            if (context instanceof Ci.nsIDOMDocument) {
                context = context.defaultView;
            } else {
                return null;
            }
        }

        // If we have a window now - get the tab
        if (context && context instanceof Ci.nsIDOMWindow) {
            //http://jira.performix.ru/browse/AG-7285
            if ("" + context === "[object ChromeWindow]") {
                return null;
            }
            return adguard.tabsImpl.getTabForContentWindow(context.top);
        }
        return null;
    },

    getTabIdForChannel: function (channel) {

        var contextData = this.getChannelContextData(channel);

        if (contextData && contextData.tab) {
            return adguard.tabsImpl.getTabIdForTab(contextData.tab);
        }

        if (contextData && contextData.browser) {
            var browser = contextData.browser;
            var xulTab = adguard.tabsImpl.getTabForBrowser(browser);

            // getTabForBrowser() returns null for FF 38 ESR
            if (!xulTab) {
                // TODO: temporary fix
                // If browser.docShell returns null then browser.contentWindow throws exception: this.docShell is null
                if (browser.docShell && browser.contentWindow) {
                    xulTab = adguard.tabsImpl.getTabForContentWindow(browser.contentWindow);
                }
                if (!xulTab) {
                    return null;
                }
            }

            return adguard.tabsImpl.getTabIdForTab(xulTab);
        }
        return null;
    },

    /**
     * Gets load context from given nsIChannel
     * @param channel nsIChannel implementation
     * @private
     */
    _getLoadContext: function (channel) {
        var loadContext;
        try {
            loadContext = channel.notificationCallbacks.getInterface(Ci.nsILoadContext);
        } catch (e) {
        }

        if (!loadContext) {
            try {
                loadContext = channel.loadGroup.notificationCallbacks.getInterface(Ci.nsILoadContext);
            } catch (e) {
                // Lots of requests have no notificationCallbacks, mostly background
                // ones like OCSP checks or smart browsing fetches.
                Log.debug("_getLoadContext: no loadContext for " + channel.URI.spec);
                return null;
            }
        }

        return loadContext;
    },

    /**
     * Gets XUL browser for given nsIChannel.
     *
     * We've used a method from HTTPS Everywhere to fix e10s incompatibility:
     * https://github.com/pde/https-everywhere/blob/1afa2d65874403c7c89ce8af320bbd79b0827823/src/components/https-everywhere.js
     *
     * Returns an instance of https://developer.mozilla.org/en-US/docs/Mozilla/Tech/XUL/browser.
     * Also returns DOMWindow, tab and contentWindow if possible.
     *
     * @param channel nsIChannel implementation
     * @returns {*}
     */
    getChannelContextData: function (channel) {
        var topFrameElement, associatedWindow;
        var spec = channel.URI.spec;
        var loadContext = this._getLoadContext(channel);

        if (loadContext) {
            topFrameElement = loadContext.topFrameElement;
            try {
                // If loadContext is an nsDocShell, associatedWindow is present.
                // Otherwise, if it's just a LoadContext, accessing it will throw
                // NS_ERROR_UNEXPECTED.
                associatedWindow = loadContext.associatedWindow;
            } catch (e) {
                // Ignore
            }
        }

        // On e10s (multiprocess, aka electrolysis) Firefox,
        // loadContext.topFrameElement gives us a reference to the XUL <browser>
        // element we need. However, on non-e10s Firefox, topFrameElement is null.

        // More details here:
        // https://bugzilla.mozilla.org/show_bug.cgi?id=1113294
        // https://developer.mozilla.org/en-US/Firefox/Multiprocess_Firefox/Limitations_of_chrome_scripts#HTTP_requests
        if (topFrameElement) {
            return {
                browser: topFrameElement
            };
        } else if (associatedWindow) {
            // For non-e10s Firefox, get the XUL <browser> element using this rather
            // magical / opaque code cribbed from
            // https://developer.mozilla.org/en-US/Add-ons/Code_snippets/Tabbed_browser#Getting_the_browser_that_fires_the_http-on-modify-request_notification_(example_code_updated_for_loadContext)

            // this is the HTML DOM window of the page that just loaded
            var contentWindow = loadContext.associatedWindow;
            // aDOMWindow this is the firefox window holding the tab
            var aDOMWindow = contentWindow.top.QueryInterface(Ci.nsIInterfaceRequestor)
                .getInterface(Ci.nsIWebNavigation)
                .QueryInterface(Ci.nsIDocShellTreeItem)
                .rootTreeItem
                .QueryInterface(Ci.nsIInterfaceRequestor)
                .getInterface(Ci.nsIDOMWindow);
            // this is the gBrowser object of the firefox window this tab is in
            var gBrowser = aDOMWindow.gBrowser;
            if (gBrowser && gBrowser._getTabForContentWindow) {
                var aTab = gBrowser._getTabForContentWindow(contentWindow.top);

                // this is the clickable tab xul element, the one found in the tab strip
                // of the firefox window, aTab.linkedBrowser is same as browser var above
                // this is the browser within the tab
                if (aTab) {
                    return {
                        tab: aTab,
                        browser: aTab.linkedBrowser,
                        DOMWindow: aDOMWindow,
                        contentWindow: contentWindow
                    };
                } else {
                    Log.debug("getChannelContextData: aTab was null for " + spec);
                    return null;
                }
            } else if (aDOMWindow.BrowserApp) {

                // gBrowser is unavailable in Firefox for Android, and in some desktop
                // contexts, like the fetches for new tab tiles (which have an
                // associatedWindow, but no gBrowser)?
                // If available, try using the BrowserApp API:
                // https://developer.mozilla.org/en-US/Add-ons/Firefox_for_Android/API/BrowserApp
                // TODO: We don't get the toolbar icon on android. Probably need to fix the gBrowser reference in toolbar_button.js.
                // Also TODO: Where are these log messages going? They don't show up in remote debug console.
                var mTab = aDOMWindow.BrowserApp.getTabForWindow(contentWindow.top);
                if (mTab) {
                    return {
                        tab: mTab,
                        browser: mTab.browser,
                        DOMWindow: aDOMWindow,
                        contentWindow: contentWindow
                    };
                } else {
                    Log.error("getChannelContextData: mTab was null for " + spec);
                    return null;
                }
            } else {
                Log.error("getChannelContextData: No gBrowser and no BrowserApp for " + spec);
                return null;
            }
        } else {
            Log.debug("getChannelContextData: No loadContext for " + spec);
            return null;
        }
    },

    /**
     * Attaches request properties to the http channel.
     * We get these
     *
     * @param request nsIHttpChannel
     * @param requestProperties Contains
     */
    attachRequestProperties: function (request, requestProperties) {
        if (request instanceof Ci.nsIWritablePropertyBag) {
            request.setProperty("requestProperties", requestProperties);
        }
    },

    /**
     * Gets request properties from http channel.
     * This property is attached in http-on-opening-request handler.
     *
     * @param request nsIHttpChannel
     * @returns Request properties or null
     */
    retrieveRequestProperties: function (request) {
        var requestProperties = null;
        if (request instanceof Ci.nsIPropertyBag) {
            try {
                requestProperties = request.getProperty("requestProperties");
            } catch (ex) {
                // Property doesn't exist, ignore exception
            }
        }

        return requestProperties;
    }
};

/**
 * This objects manages HTTP requests filtering.
 *
 * It implements nsIContentPolicy and so it can block requests.
 * It also subscribes to the following events:
 * http-on-examine-response, http-on-examine-cached-response, http-on-examine-merged-response, http-on-opening-request
 */
var WebRequestImpl = {

    classDescription: "Adguard content policy",
    classID: components.ID("f5d18a88-c4b8-40ed-85cc-6cb3fd02268e"),
    contractID: "@adguard.com/adg/policy;1",
    xpcom_categories: ["content-policy", "net-channel-event-sinks"],

    /**
     * Initialize WebRequest filtering, register is as events listener
     */
    init: function () {

        Log.info('Adguard addon: Initializing webRequest...');

        var registrar = components.manager.QueryInterface(Ci.nsIComponentRegistrar);
        registrar.registerFactory(this.classID, this.classDescription, this.contractID, this);
        for (var i = 0; i < this.xpcom_categories.length; i++) {
            var category = this.xpcom_categories[i];
            categoryManager.addCategoryEntry(category, this.contractID, this.contractID, false, true);
        }

        this.observe = this.observe.bind(this);

        Services.obs.addObserver(this, "http-on-examine-response", true);
        Services.obs.addObserver(this, "http-on-examine-cached-response", true);
        Services.obs.addObserver(this, "http-on-examine-merged-response", true);
        Services.obs.addObserver(this, "http-on-opening-request", true);

        unload.when(function () {
            this.unregister();
        }.bind(this));
    },

    unregister: function () {

        Services.obs.removeObserver(this, "http-on-examine-response");
        Services.obs.removeObserver(this, "http-on-examine-cached-response");
        Services.obs.removeObserver(this, "http-on-examine-merged-response");
        Services.obs.removeObserver(this, "http-on-opening-request");

        var registrar = components.manager.QueryInterface(Ci.nsIComponentRegistrar);
        for (var i = 0; i < WebRequestImpl.xpcom_categories.length; i++) {
            var category = WebRequestImpl.xpcom_categories[i];
            categoryManager.deleteCategoryEntry(category, this.contractID, false);
        }
        registrar.unregisterFactory(WebRequestImpl.classID, this);
    },

    /**
     * nsIContentPolicy interface implementation
     *
     * Read here for details:
     * https://developer.mozilla.org/en-US/docs/Mozilla/Tech/XPCOM/Reference/Interface/nsIContentPolicy
     *
     * @param contentType       The type of content being tested. This will be one one of the TYPE_* constants.
     * @param contentLocation   The location of the content being checked; must not be null.
     * @param requestOrigin     OPTIONAL. The location of the resource that initiated this load request; can be null if inapplicable.
     * @param aContext          OPTIONAL. The nsIDOMNode or nsIDOMWindow that initiated the request, or something that can Query Interface to one of those; can be null if inapplicable.
     *                          Note: aContext is the new tab/window when a user uses the context menu to open a link in a new tab/window or cmd/ctrl + clicks the link (i.e., aContext is not the tab which the link was on in these cases).
     * @param mimeTypeGuess     OPTIONAL. a guess for the requested content's MIME type, based on information available to the request initiator
     *                              (e.g., an OBJECT's type attribute); does not reliably reflect the actual MIME type of the requested content.
     * @param extra             An OPTIONAL argument, pass-through for non-Gecko callers to pass extra data to callees.
     * @param aRequestPrincipal OPTIONAL. defines the principal that caused the load. This is optional only for non-gecko code:
     *                          all gecko code should set this argument. For navigation events, this is the principal of the page
     *                          that caused this load.
     * @returns ACCEPT or REJECT_*
     */
    shouldLoad: function (contentType, contentLocation, requestOrigin, aContext, mimeTypeGuess, extra, aRequestPrincipal) {
        var tab;
        if (aContext) {
            var xulTab = WebRequestHelper.getTabForContext(aContext);
            if (xulTab) {
                tab = {id: tabUtils.getTabId(xulTab)};
            }
        }

<<<<<<< HEAD
        if (!aContext && contentType !== WebRequestHelper.contentTypes.TYPE_WEBSOCKET) {
            // Context could be empty in case of WebSocket requests:
            // https://github.com/AdguardTeam/AdguardBrowserExtension/issues/334
=======
        if (!tab && contentType !== WebRequestHelper.contentTypes.TYPE_WEBSOCKET) {
            // We handle null-tab requests only of websocket type
>>>>>>> a623ae94
            return WebRequestHelper.ACCEPT;
        }

        var tabUrl;
        if (!tab && requestOrigin) {
            //In case of websocket requests tab could be empty
            tabUrl = requestOrigin.asciiSpec;
        } else {
            tabUrl = this.framesMap.getFrameUrl(tab, 0);
        }

<<<<<<< HEAD
        var tabId = adguard.tabsImpl.getTabIdForTab(xulTab);
        var tab = {tabId: tabId};

=======
>>>>>>> a623ae94
        var requestUrl = contentLocation.asciiSpec;
        var requestType = WebRequestHelper.getRequestType(contentType, contentLocation);

        var result = this._shouldBlockRequest(tab, requestUrl, tabUrl, requestType, aContext);

        Log.debug('shouldLoad: {0} {1}. Result: {2}', requestUrl, requestType, result.blocked);
        this._saveLastRequestProperties(requestUrl, requestType, result, aContext);
        return result.blocked ? WebRequestHelper.REJECT : WebRequestHelper.ACCEPT;
    },

    /**
     * nsIContentPolicy method
     */
    shouldProcess: function () {
        return WebRequestHelper.ACCEPT;
    },

    /**
     * nsIChannelEventSink interface implementation
     * We use this method to block redirect requests because in this case shouldLoad is not called.
     *
     * @param oldChannel
     * @param newChannel
     * @param flags
     * @param callback
     */
    asyncOnChannelRedirect: function (oldChannel, newChannel, flags, callback) {
        var result = Cr.NS_OK;
        try {
            var requestProperties = WebRequestHelper.retrieveRequestProperties(oldChannel);
            if (!requestProperties) {
                // Empty requestProperties means that this request was not processed by shouldLoad.
                // We should ignore such requests.
                return;
            }

            var tabId = WebRequestHelper.getTabIdForChannel(newChannel);
            if (!tabId) {
                return;
            }

            var tab = {tabId: tabId};
            var requestUrl = newChannel.URI.asciiSpec;
<<<<<<< HEAD
            var shouldBlockResult = this._shouldBlockRequest(tab, requestUrl, requestProperties.requestType, null);
=======
            var tabUrl = this.framesMap.getFrameUrl(tab, 0);
            var shouldBlockResult = this._shouldBlockRequest(tab, requestUrl, tabUrl, requestProperties.requestType, null);
>>>>>>> a623ae94

            Log.debug('asyncOnChannelRedirect: {0} {1}. Blocked={2}', requestUrl, requestProperties.requestType, shouldBlockResult.blocked);
            if (shouldBlockResult.blocked) {
                result = Cr.NS_BINDING_ABORTED;
            }
        } catch (ex) {
            // Don't throw exception further
            Log.error('asyncOnChannelRedirect: Error while processing redirect: {0}', ex);
        } finally {
            callback.onRedirectVerifyCallback(result);
        }
    },

    /**
     * nsIObserver interface implementation.
     * Learn more here:
     * https://developer.mozilla.org/en-US/Add-ons/Overlay_Extensions/XUL_School/Intercepting_Page_Loads#HTTP_Observers
     *
     * @param channel - http channel
     * @param type - event type
     */
    observe: function (channel, type) {
        try {
            switch (type) {
                case "http-on-examine-response":
                case "http-on-examine-cached-response":
                case "http-on-examine-merged-response":
                    this._httpOnExamineResponse(channel);
                    break;
                case "http-on-opening-request":
                    this._httpOnOpeningRequest(channel);
                    break;
            }
        } catch (ex) {
            // Don't throw exception further
            Log.error('observe: Error while handling event: {0}', ex);
        }
    },

    /**
     * Handler for http-on-examine-response and such.
     *
     * @param subject nsIHttpChannel
     * @private
     */
    _httpOnExamineResponse: function (subject) {

        if (!(subject instanceof Ci.nsIHttpChannel)) {
            return;
        }

        var tabId = WebRequestHelper.getTabIdForChannel(subject);
        if (!tabId) {
            return;
        }

        var tab = {tabId: tabId};
        var requestUrl = subject.URI.asciiSpec;
        var responseHeaders = WebRequestHelper.getResponseHeaders(subject);

        // Get content type
        var isDocument = (subject.loadFlags & subject.LOAD_DOCUMENT_URI);
        var requestProperties = WebRequestHelper.retrieveRequestProperties(subject);
        var requestType = !!requestProperties ? requestProperties.requestType : null;

        if (!requestType && isDocument) {
            requestType = RequestTypes.DOCUMENT;
        } else if (!requestType) {
            requestType = RequestTypes.OTHER;
        }
        var isMainFrame = (requestType == RequestTypes.DOCUMENT);

        // We record frame data here because shouldLoad is not always called (shouldLoad issue)
        if (isMainFrame) {
            //record frame
            framesMap.recordFrame(tab, 0, requestUrl, requestType);
        }

        // Retrieve referrer URL
        var referrerUrl = framesMap.getFrameUrl(tab, 0);

        if (!!requestProperties) {
            // Calling postProcessRequest only for requests which were previously processed by "shouldLoad"
            var filteringRule = requestProperties.shouldLoadResult.rule;
            webRequestService.postProcessRequest(tab, requestUrl, referrerUrl, requestType, filteringRule);
        }
        webRequestService.processRequestResponse(tab, requestUrl, referrerUrl, requestType, responseHeaders);

        if (isMainFrame) {
            //update tab button state
            EventNotifier.notifyListeners(EventNotifierTypes.UPDATE_TAB_BUTTON_STATE, tab, false);
            //save ref header
            var headers = WebRequestHelper.getRequestHeaders(subject);
            var refHeader = Utils.findHeaderByName(headers, 'Referer');
            if (refHeader) {
                framesMap.recordFrameReferrerHeader(tab, refHeader.value);
            }
        }

        if (isMainFrame) {
            // Do safebrowsing check
            this._filterSafebrowsing(requestUrl, tab);
        }
    },

    /**
     * Handler for http-on-opening-request.
     *
     * @param subject nsIHttpChannel
     * @private
     */
    _httpOnOpeningRequest: function (subject) {

        if (!(subject instanceof Ci.nsIHttpChannel)) {
            return;
        }

        // Set authorization headers for requests to desktop AG
        if (adguardApplication.isIntegrationRequest(subject.URI.asciiSpec)) {
            var authHeaders = adguardApplication.getAuthorizationHeaders();
            for (var i = 0; i < authHeaders.length; i++) {
                subject.setRequestHeader(authHeaders[i].headerName, authHeaders[i].headerValue, false);
            }
            return;
        }

        var tabId;
        try {
            tabId = WebRequestHelper.getTabIdForChannel(subject);
        } catch (ex) {
            //Sometimes FF throws an exception here.
            Log.debug('Error getting tabId for xulTab: {0}', ex);
            return;
        }
        if (!tabId) {
            return;
        }

        var openerTab;
        if (this.lastRequestProperties && subject.URI.asciiSpec === this.lastRequestProperties.requestUrl) {
            /**
             * Stores requestProperties, it is then used in asyncOnChannelRedirect
             * and httpOnExamineResponse callback methods
             */
            WebRequestHelper.attachRequestProperties(subject, this.lastRequestProperties);
            openerTab = this.lastRequestProperties.openerTab;
            this.lastRequestProperties = null;
        }

        // Check for opener
        if (openerTab && this._checkPopupRule(subject.URI.asciiSpec, openerTab)) {
            subject.cancel(Cr.NS_BINDING_ABORTED);
            adguard.tabs.remove(tabId);
            return;
        }

        /**
         * Override request referrer in integration mode
         */
        var tab = {tabId: tabId};
        if (adguardApplication.shouldOverrideReferrer(tab)) {
            // Retrieve main frame url
            var frameUrl = framesMap.getFrameUrl(tab, 0);
            subject.setRequestHeader('Referer', frameUrl, false);
        }
    },

    /**
     * Checks if request should be blocked
     *
     * @param tab           Browser tab or null
     * @param requestUrl    Request url
     * @param tabUrl        Tab url
     * @param requestType   Request type
     * @param node          DOM node or null
     * @returns {*} object with two properties: "blocked" and "rule"
     * @private
     */
    _shouldBlockRequest: function (tab, requestUrl, tabUrl, requestType, node) {

        var result = {
            blocked: false,
            rule: null
        };

        if (requestType === RequestTypes.DOCUMENT) {
            return result;
        }

        if (!UrlUtils.isHttpOrWsRequest(requestUrl)) {
            return result;
        }

<<<<<<< HEAD
        var tabUrl = framesMap.getFrameUrl(tab, 0);

        result.rule = webRequestService.getRuleForRequest(tab, requestUrl, tabUrl, requestType);
        result.blocked = webRequestService.isRequestBlockedByRule(result.rule);
=======
        result.rule = this.webRequestService.getRuleForRequest(tab, requestUrl, tabUrl, requestType);
        result.blocked = this.webRequestService.isRequestBlockedByRule(result.rule);
>>>>>>> a623ae94

        if (result.blocked || requestType === RequestTypes.WEBSOCKET) {
            this._collapseElement(node, requestType);

            // Usually we call this method in _httpOnExamineResponse callback
            // But it won't be called if request is blocked here
            // Also it won't be called for WEBSOCKET requests
<<<<<<< HEAD
            webRequestService.postProcessRequest(tab, requestUrl, tabUrl, requestType, result.rule);
=======
            this.webRequestService.postProcessRequest(tab, requestUrl, tabUrl, requestType, result.rule);
>>>>>>> a623ae94
        }

        return result;
    },

    /**
     * Save request properties to be reused further in http-on-opening-request method.
     * This is ugly, but I have not found a better solution to pass requestType and shouldLoadResult
     * NOTE: Hi, AMO reviewer! Maybe you know a better solution?:)
     *
     * @param requestUrl        Request URL
     * @param requestType       Request content type
     * @param shouldLoadResult  Result of the "shouldLoad" call
     * @param aContext          aContext from the "shouldLoad"" call
     */
    _saveLastRequestProperties: function (requestUrl, requestType, shouldLoadResult, aContext) {
        this.lastRequestProperties = {
            requestUrl: requestUrl,
            requestType: requestType,
            shouldLoadResult: shouldLoadResult
        };

        // Also check if window has an "opener" and save it to request properties
        if (requestType !== RequestTypes.DOCUMENT) {
            return;
        }

        var window = aContext.contentWindow || aContext;
        if (window.top === window && window.opener && window.opener !== window) {
            var openerXulTab = WebRequestHelper.getTabForContext(window.opener);
            if (openerXulTab) {
                var tabId = adguard.tabsImpl.getTabIdForTab(openerXulTab);
                this.lastRequestProperties.openerTab = {tabId: tabId};
            }
        }
    },

    /**
     * Checks if request should be blocked with $popup rule
     *
     * @param requestUrl Request URL
     * @param sourceTab Source tab
     * @private
     */
    _checkPopupRule: function (requestUrl, sourceTab) {

        if (!UrlUtils.isHttpRequest(requestUrl)) {
            return false;
        }

        var tabUrl = framesMap.getFrameUrl(sourceTab, 0);

        var requestRule = webRequestService.getRuleForRequest(sourceTab, requestUrl, tabUrl, RequestTypes.POPUP);
        var requestBlocked = webRequestService.isRequestBlockedByRule(requestRule);
        if (requestBlocked) {
            //add log event and fix log event type from POPUP to DOCUMENT
            webRequestService.postProcessRequest(sourceTab, requestUrl, tabUrl, RequestTypes.DOCUMENT, requestRule);
        }

        return requestBlocked;
    },

    /**
     * nsIFactory implementation
     *
     * @param outer
     * @param iid
     * @returns {*}
     */
    createInstance: function (outer, iid) {
        if (outer) {
            throw Cr.NS_ERROR_NO_AGGREGATION;
        }
        return this.QueryInterface(iid);
    },

    /**
     * In case if request is blocked by SafebrowsingFilter we redirect user to Access Denied page.
     *
     * @param requestUrl    Request URL
     * @param tab           Tab
     * @private
     */
    _filterSafebrowsing: function (requestUrl, tab) {

        //TODO: check for not http
        if (framesMap.isTabAdguardDetected(tab) ||
            framesMap.isTabProtectionDisabled(tab) ||
            framesMap.isTabWhiteListedForSafebrowsing(tab)) {
            return;
        }

        // Firefox review doesn't allow to send information about visited HTTPS URLs to remote servers
        if (requestUrl && requestUrl.indexOf("https://") === 0) {
            return;
        }

        var referrerUrl = Utils.getSafebrowsingBackUrl(tab);
        var incognitoTab = framesMap.isIncognitoTab(tab);

        antiBannerService.getRequestFilter().checkSafebrowsingFilter(requestUrl, referrerUrl, function (safebrowsingUrl) {
            adguard.tabs.reload(tab.tabId, safebrowsingUrl);
        }, incognitoTab);
    },

    /**
     * Blocking rule found. Collapsing the element.
     *
     * @param node Node to collapse
     * @param requestType Request type (got from nsIHttpChannel)
     * @private
     */
    _collapseElement: function (node, requestType) {
        if (node && node.ownerDocument && RequestTypes.isVisual(requestType)) {
            //ElemHide.collapseNode(node);
        }
    },

    QueryInterface: XPCOMUtils.generateQI([Ci.nsIContentPolicy, Ci.nsIObserver, Ci.nsIChannelEventSink, Ci.nsIFactory, Ci.nsISupportsWeakReference])
};<|MERGE_RESOLUTION|>--- conflicted
+++ resolved
@@ -14,34 +14,10 @@
  * You should have received a copy of the GNU Lesser General Public License
  * along with Adguard Browser Extension.  If not, see <http://www.gnu.org/licenses/>.
  */
-<<<<<<< HEAD
 /* global XPCOMUtils, Services, Cc, Ci, Cr, components */
 
 var categoryManager = Cc["@mozilla.org/categorymanager;1"].getService(Ci.nsICategoryManager);
 
-=======
-
-/* global require, exports */
-var {Cc, Ci, Cu, Cm, Cr, components} = require('chrome'); // jshint ignore:line
-
-Cu.import("resource://gre/modules/XPCOMUtils.jsm");
-Cu.import("resource://gre/modules/Services.jsm");
-
-var categoryManager = Cc["@mozilla.org/categorymanager;1"].getService(Ci.nsICategoryManager);
-
-var tabUtils = require('sdk/tabs/utils');
-var unload = require('sdk/system/unload');
-var events = require('sdk/system/events');
-
-var {Log} = require('./utils/log');
-var {EventNotifier} = require('./utils/notifier');
-var {EventNotifierTypes,RequestTypes} = require('./utils/common');
-var {UrlUtils} = require('./utils/url');
-var {Utils} = require('./utils/browser-utils');
-var {WebRequestService} = require('./filter/request-blocking'); // jshint ignore:line
-var {WorkaroundUtils} = require('./utils/workaround'); // jshint ignore:line
-
->>>>>>> a623ae94
 /**
  * Helper object to work with web requests.
  */
@@ -436,14 +412,8 @@
             }
         }
 
-<<<<<<< HEAD
-        if (!aContext && contentType !== WebRequestHelper.contentTypes.TYPE_WEBSOCKET) {
-            // Context could be empty in case of WebSocket requests:
-            // https://github.com/AdguardTeam/AdguardBrowserExtension/issues/334
-=======
         if (!tab && contentType !== WebRequestHelper.contentTypes.TYPE_WEBSOCKET) {
             // We handle null-tab requests only of websocket type
->>>>>>> a623ae94
             return WebRequestHelper.ACCEPT;
         }
 
@@ -455,12 +425,6 @@
             tabUrl = this.framesMap.getFrameUrl(tab, 0);
         }
 
-<<<<<<< HEAD
-        var tabId = adguard.tabsImpl.getTabIdForTab(xulTab);
-        var tab = {tabId: tabId};
-
-=======
->>>>>>> a623ae94
         var requestUrl = contentLocation.asciiSpec;
         var requestType = WebRequestHelper.getRequestType(contentType, contentLocation);
 
@@ -504,12 +468,8 @@
 
             var tab = {tabId: tabId};
             var requestUrl = newChannel.URI.asciiSpec;
-<<<<<<< HEAD
-            var shouldBlockResult = this._shouldBlockRequest(tab, requestUrl, requestProperties.requestType, null);
-=======
             var tabUrl = this.framesMap.getFrameUrl(tab, 0);
             var shouldBlockResult = this._shouldBlockRequest(tab, requestUrl, tabUrl, requestProperties.requestType, null);
->>>>>>> a623ae94
 
             Log.debug('asyncOnChannelRedirect: {0} {1}. Blocked={2}', requestUrl, requestProperties.requestType, shouldBlockResult.blocked);
             if (shouldBlockResult.blocked) {
@@ -703,15 +663,8 @@
             return result;
         }
 
-<<<<<<< HEAD
-        var tabUrl = framesMap.getFrameUrl(tab, 0);
-
         result.rule = webRequestService.getRuleForRequest(tab, requestUrl, tabUrl, requestType);
         result.blocked = webRequestService.isRequestBlockedByRule(result.rule);
-=======
-        result.rule = this.webRequestService.getRuleForRequest(tab, requestUrl, tabUrl, requestType);
-        result.blocked = this.webRequestService.isRequestBlockedByRule(result.rule);
->>>>>>> a623ae94
 
         if (result.blocked || requestType === RequestTypes.WEBSOCKET) {
             this._collapseElement(node, requestType);
@@ -719,11 +672,7 @@
             // Usually we call this method in _httpOnExamineResponse callback
             // But it won't be called if request is blocked here
             // Also it won't be called for WEBSOCKET requests
-<<<<<<< HEAD
             webRequestService.postProcessRequest(tab, requestUrl, tabUrl, requestType, result.rule);
-=======
-            this.webRequestService.postProcessRequest(tab, requestUrl, tabUrl, requestType, result.rule);
->>>>>>> a623ae94
         }
 
         return result;
