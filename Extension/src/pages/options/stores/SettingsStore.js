--- conflicted
+++ resolved
@@ -7,17 +7,13 @@
 } from 'mobx';
 
 import { log } from '../../../background/utils/log';
-<<<<<<< HEAD
-import { messenger } from '../../services/messenger';
-import { savingRulesService, EVENTS as SAVING_RULES_FSM_EVENTS } from '../components/UserRules/savingRulesFSM';
-import { listeners } from '../../../background/notifier';
-=======
-import messenger from '../../services/messenger';
 import {
     EVENTS as SAVING_FSM_EVENTS,
     createSavingService,
 } from '../components/Editor/savingFSM';
 import { sleep } from '../../helpers';
+import { messenger } from '../../services/messenger';
+import { listeners } from '../../../background/notifier';
 
 const savingUserRulesService = createSavingService({
     id: 'userRules',
@@ -45,7 +41,6 @@
         },
     },
 });
->>>>>>> 3f841c6a
 
 class SettingsStore {
     @observable settings = null;
