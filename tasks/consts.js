--- conflicted
+++ resolved
@@ -1,4 +1,3 @@
-<<<<<<< HEAD
 
 export const LOCALES = ['en', 'ru', 'de', 'tr', 'uk', 'pl', 'pt_BR', 'pt_PT', 'ko', 'zh_CN', 'sr-Latn', 'fr', 'sk', 'hy', 'es_419', 'it', 'id', 'nl', 'bg', 'vi', 'hr', 'hu', 'ca', 'zh_TW', 'da', 'sv', 'ms', 'ar', 'ro', 'sr', 'fa', 'ja', 'bg-BG', 'el', 'cs', 'fi', 'mk-MK',  'he'];
 
@@ -44,66 +43,7 @@
 export const BRANCH_BETA = 'beta';
 
 export const BRANCH_RELEASE = 'release';
-=======
-
-export const LOCALES = ['en', 'ru', 'de', 'tr', 'uk', 'pl', 'pt_BR', 'pt_PT', 'ko', 'zh_CN', 'sr-Latn', 'fr', 'sk', 'hy', 'es_419', 'it', 'id', 'nl', 'bg', 'vi', 'hr', 'hu', 'ca', 'zh_TW', 'da', 'sv', 'ms', 'ar', 'ro', 'sr', 'fa', 'ja', 'bg-BG', 'el', 'cs', 'fi', 'mk-MK',  'he'];
-
-export const LAST_ADGUARD_FILTER_ID = 14;
-
-export const BUILD_DIR = 'Build';
-
-export const LOCALES_DIR = './Extension/_locales/';
-
-export const FILTERS_DEST = 'Extension/filters/%browser';
-
-export const PRIVATE_FILES = 'private/AdguardBrowserExtension';
-
-export const SAFARI_CERTS_PRIVATE_FILES = PRIVATE_FILES + '/safari_certs';
-
-export const EXTENSION_FILTERS_SERVER_URL_FORMAT = 'https://filters.adtidy.org/extension/%browser';
-
-export const METADATA_DOWNLOAD_URL_FORMAT = EXTENSION_FILTERS_SERVER_URL_FORMAT + '/filters.json';
-
-export const METADATA_I18N_DOWNLOAD_URL_FORMAT = EXTENSION_FILTERS_SERVER_URL_FORMAT + '/filters_i18n.json';
-
-export const FILTER_DOWNLOAD_URL_FORMAT = EXTENSION_FILTERS_SERVER_URL_FORMAT + '/filters/%filter.txt';
-
-export const OPTIMIZED_FILTER_DOWNLOAD_URL_FORMAT = EXTENSION_FILTERS_SERVER_URL_FORMAT + '/filters/%s_optimized.txt';
-
-export const LOCAL_SCRIPT_RULES_COMMENT = 'By the rules of AMO and addons.opera.com we cannot use remote scripts (and our JS injection rules could be counted as remote scripts).\r\n' +
-        'So what we do:\r\n' +
-        '1. We gather all current JS rules in the DEFAULT_SCRIPT_RULES object (see lib/utils/local-script-rules.js)\r\n' +
-        '2. We disable JS rules got from remote server\r\n' +
-        '3. We allow only custom rules got from the User filter (which user creates manually) or from this DEFAULT_SCRIPT_RULES object';
-
-// Firefox extension IDs
-export const FIREFOX_EXTENSION_ID_DEV = 'adguardadblockerdev@adguard.com';
-export const FIREFOX_EXTENSION_ID_BETA = 'adguardadblockerbeta@adguard.com';
-export const FIREFOX_EXTENSION_ID_RELEASE = 'adguardadblocker@adguard.com';
-export const FIREFOX_LEGACY_ID_BETA = 'adguardadblockerlegacy@adguard.com';
-
-// Update urls
-export const CHROME_UPDATE_URL = 'https://adguardteam.github.io/AdguardBrowserExtension/chrome_updates.xml';
-export const FIREFOX_LEGACY_UPDATE_URL = 'https://adguardteam.github.io/AdguardBrowserExtension/firefox_updates.rdf';
-export const FIREFOX_WEBEXT_UPDATE_URL = 'https://adguardteam.github.io/AdguardBrowserExtension/firefox_updates.json';
-export const SAFARI_UPDATE_URL = 'https://adguardteam.github.io/AdguardBrowserExtension/safari_updates.xml';
-
-// Safari extension IDs
-export const SAFARI_EXTENSION_ID_DEV = 'com.adguard.safaridev';
-export const SAFARI_EXTENSION_ID_BETA = 'com.adguard.safaribeta';
-export const SAFARI_EXTENSION_ID_RELEASE = 'com.adguard.safari';
-
-export const FIREFOX_LEGACY = 'FIREFOX_LEGACY';
-
-export const FIREFOX_WEBEXT = 'FIREFOX_WEBEXT';
-
-export const BRANCH_DEV = 'dev';
-
-export const BRANCH_BETA = 'beta';
-
-export const BRANCH_RELEASE = 'release';
 
 // URL for reserved domains
 export const PUBLIC_SUFFIXES_URL = 'https://publicsuffix.org/list/public_suffix_list.dat';
-export const PUBLIC_SUFFIXES_FILE = '../Extension/lib/utils/public-suffixes.js';
->>>>>>> b79130ed
+export const PUBLIC_SUFFIXES_FILE = '../Extension/lib/utils/public-suffixes.js';